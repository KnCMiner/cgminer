--- conflicted
+++ resolved
@@ -29,11 +29,7 @@
 #include "miner.h"
 #include "util.h"
 
-<<<<<<< HEAD
-#if defined(USE_BFLSC) || defined(USE_AVALON) || defined(USE_BITFURY) || defined(USE_KLONDIKE) || defined(USE_KNC)
-=======
 #if defined(USE_BFLSC) || defined(USE_AVALON) || defined(USE_HASHFAST) || defined(USE_BITFURY) || defined(USE_KLONDIKE) || defined(USE_KNC)
->>>>>>> 38164d63
 #define HAVE_AN_ASIC 1
 #endif
 
@@ -198,9 +194,6 @@
 #ifdef USE_KNC
 			"KnC "
 #endif
-#ifdef USE_KNC
-			"KnC "
-#endif
 #ifdef USE_MODMINER
 			"MMQ "
 #endif
