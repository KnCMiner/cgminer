##--##--##--##--##--##--##--##--##--##--##--##--##--##--##--##--##
##--##--##--##--##--##--##--##--##--##--##--##--##--##--##--##--##
m4_define([v_maj], [3])
m4_define([v_min], [5])
m4_define([v_mic], [0])
##--##--##--##--##--##--##--##--##--##--##--##--##--##--##--##--##
m4_define([v_ver], [v_maj.v_min.v_mic])
m4_define([lt_rev], m4_eval(v_maj + v_min))
m4_define([lt_cur], v_mic)
m4_define([lt_age], v_min)
##--##--##--##--##--##--##--##--##--##--##--##--##--##--##--##--##
##--##--##--##--##--##--##--##--##--##--##--##--##--##--##--##--##

AC_INIT([cgminer], [v_ver], [kernel@kolivas.org])

AC_PREREQ(2.59)
AC_CANONICAL_SYSTEM
AC_CONFIG_MACRO_DIR([m4])
AC_CONFIG_SRCDIR([cgminer.c])
AC_CONFIG_HEADERS([config.h])

AM_INIT_AUTOMAKE([foreign subdir-objects])
m4_ifdef([AM_SILENT_RULES], [AM_SILENT_RULES([yes])])
AC_USE_SYSTEM_EXTENSIONS

##--##--##--##--##--##--##--##--##--##--##--##--##--##--##--##--##
##--##--##--##--##--##--##--##--##--##--##--##--##--##--##--##--##
m4_ifdef([v_rev], , [m4_define([v_rev], [0])])
m4_ifdef([v_rel], , [m4_define([v_rel], [])])
AC_DEFINE_UNQUOTED(CGMINER_MAJOR_VERSION, [v_maj], [Major version])
AC_DEFINE_UNQUOTED(CGMINER_MINOR_VERSION, [v_min], [Minor version])
AC_DEFINE_UNQUOTED(CGMINER_MINOR_SUBVERSION, [v_mic], [Micro version])
version_info="lt_rev:lt_cur:lt_age"
release_info="v_rel"
AC_SUBST(version_info)
AC_SUBST(release_info)
##--##--##--##--##--##--##--##--##--##--##--##--##--##--##--##--##
##--##--##--##--##--##--##--##--##--##--##--##--##--##--##--##--##
VMAJ=v_maj
AC_SUBST(VMAJ)

AC_CANONICAL_BUILD
AC_CANONICAL_HOST

dnl Make sure anyone changing configure.ac/Makefile.am has a clue
AM_MAINTAINER_MODE

dnl Checks for programs
AC_PROG_CC
gl_EARLY
AC_PROG_GCC_TRADITIONAL
AM_PROG_CC_C_O
LT_INIT([disable-shared])

gl_INIT

dnl Checks for header files.
AC_HEADER_STDC
AC_CHECK_HEADERS(syslog.h)

AC_FUNC_ALLOCA

have_win32=false
PTHREAD_FLAGS="-lpthread"
DLOPEN_FLAGS="-ldl"
OPENCL_LIBS="-lOpenCL"
WS2_LIBS=""
MM_LIBS=""
MATH_LIBS="-lm"
RT_LIBS="-lrt"

case $target in
  amd64-*)
    have_x86_64=true
    ;;
  x86_64-*)
    have_x86_64=true
    ;;
  *)
    have_x86_64=false
    ;;
esac

case $target in
  *-*-linux-gnu*)
    have_linux=true
    ;;
  *-*-mingw*)
    have_win32=true
    PTHREAD_FLAGS=""
    DLOPEN_FLAGS=""
    WS2_LIBS="-lws2_32"
    MM_LIBS="-lwinmm"
    RT_LIBS=""
    AC_DEFINE([_WIN32_WINNT], [0x0501], "WinNT version for XP+ support")
    ;;
  powerpc-*-darwin*)
    have_darwin=true
    CFLAGS="$CFLAGS -faltivec"
    OPENCL_LIBS=""
    PTHREAD_FLAGS=""
    RT_LIBS=""
    ;;
  *-*-darwin*)
    have_darwin=true
    OPENCL_LIBS="-framework OpenCL"
    PTHREAD_FLAGS=""
    RT_LIBS=""
	;;
esac


if test "x$have_win32" != xtrue; then
	if test "x$have_x86_64" = xtrue; then
		ARCH_DIR=x86_64
	else
		ARCH_DIR=x86
	fi

	if test "x$ATISTREAMSDKROOT" != x; then
		OPENCL_FLAGS="-I$ATISTREAMSDKROOT/include $OPENCL_FLAGS"
		OPENCL_LIBS="-L$ATISTREAMSDKROOT/lib/$ARCH_DIR $OPENCL_LIBS"
	fi

	if test "x$AMDAPPSDKROOT" != x; then
		OPENCL_FLAGS="-I$AMDAPPSDKROOT/include $OPENCL_FLAGS"
		OPENCL_LIBS="-L$AMDAPPSDKROOT/lib/$ARCH_DIR $OPENCL_LIBS"
	fi
fi

have_cgminer_sdk=false
if test -n "$CGMINER_SDK"; then
	have_cgminer_sdk=true
	CPPFLAGS="-I$CGMINER_SDK/include $CPPFLAGS"
	LDFLAGS="-L$CGMINER_SDK/lib/$target $LDFLAGS"
fi

opencl="yes"

AC_ARG_ENABLE([opencl],
	[AC_HELP_STRING([--disable-opencl],[Override detection and disable building with opencl])],
	[opencl=$enableval]
	)
if test "x$opencl" != xno; then
	# Check for OpenCL (the long way needed on mingw32 due to calling conventions)
	AC_MSG_CHECKING([for OpenCL])
	SAVED_LIBS=$LIBS
	SAVED_CFLAGS=$CFLAGS
	LIBS="$LIBS $OPENCL_LIBS"
	CFLAGS="$CFLAGS $OPENCL_FLAGS"
	AC_LINK_IFELSE(
	[AC_LANG_PROGRAM([[
		#ifdef __APPLE_CC__
		#include <OpenCL/opencl.h>
		#else
		#include <CL/cl.h>
		#endif
	]],
	[[return clSetKernelArg(0, 0, 0, 0); ]])],
	[AC_MSG_RESULT(yes)
	AC_DEFINE([HAVE_OPENCL], [1], [Defined to 1 if OpenCL is present on the system.])
	found_opencl=1
	],
	[AC_MSG_RESULT(no)
	OPENCL_FLAGS=
	OPENCL_LIBS=
	found_opencl=0])
	LIBS=$SAVED_LIBS
	CFLAGS=$SAVED_CFLAGS
else
	OPENCL_FLAGS=""
	OPENCL_LIBS=""
fi

has_winpthread=false
if test "x$have_win32" = xtrue; then
        has_winpthread=true
        AC_CHECK_LIB(winpthread, nanosleep, , has_winpthread=false)
        PTHREAD_LIBS=-lwinpthread
fi

if test "x$has_winpthread" != xtrue; then
        AC_CHECK_LIB(pthread, pthread_create, ,
                AC_MSG_ERROR([Could not find pthread library - please install libpthread]))
        PTHREAD_LIBS=-lpthread
fi

AC_ARG_ENABLE([adl],
	[AC_HELP_STRING([--disable-adl],[Override detection and disable building with adl])],
	[adl=$enableval]
	)

scrypt="no"

if test "$found_opencl" = 1; then
	if test "x$adl" != xno; then
		ADL_CPPFLAGS=
		AC_CHECK_FILE([$srcdir/ADL_SDK/adl_sdk.h], [have_adl=true; ADL_CPPFLAGS=-I$srcdir], have_adl=false,)
		if test x$have_adl+$have_cgminer_sdk = xfalse+true; then
			AC_CHECK_FILE([$CGMINER_SDK/include/ADL_SDK/adl_sdk.h], [have_adl=true; ADL_CPPFLAGS=-I$CGMINER_SDK/include], have_adl=false,)
		fi
		if test x$have_adl = xtrue
		then
			AC_DEFINE([HAVE_ADL], [1], [Defined if ADL headers were found])
		else
			DLOPEN_FLAGS=""
		fi
	fi

	AC_ARG_ENABLE([scrypt],
		[AC_HELP_STRING([--enable-scrypt],[Compile support for scrypt litecoin mining (default disabled)])],
		[scrypt=$enableval]
		)
	if test "x$scrypt" = xyes; then
		AC_DEFINE([USE_SCRYPT], [1], [Defined to 1 if scrypt support is wanted])
	fi
else
	DLOPEN_FLAGS=""
fi

AM_CONDITIONAL([HAS_SCRYPT], [test x$scrypt = xyes])

avalon="no"

AC_ARG_ENABLE([avalon],
	[AC_HELP_STRING([--enable-avalon],[Compile support for Avalon (default disabled)])],
	[avalon=$enableval]
	)
if test "x$avalon" = xyes; then
	AC_DEFINE([USE_AVALON], [1], [Defined to 1 if Avalon support is wanted])
fi
AM_CONDITIONAL([HAS_AVALON], [test x$avalon = xyes])

bflsc="no"

AC_ARG_ENABLE([bflsc],
	[AC_HELP_STRING([--enable-bflsc],[Compile support for BFL ASICs (default disabled)])],
	[bflsc=$enableval]
	)
if test "x$bflsc" = xyes; then
	AC_DEFINE([USE_BFLSC], [1], [Defined to 1 if BFL ASIC support is wanted])
fi
AM_CONDITIONAL([HAS_BFLSC], [test x$bflsc = xyes])

bitforce="no"

AC_ARG_ENABLE([bitforce],
	[AC_HELP_STRING([--enable-bitforce],[Compile support for BitForce FPGAs (default disabled)])],
	[bitforce=$enableval]
	)
if test "x$bitforce" = xyes; then
	AC_DEFINE([USE_BITFORCE], [1], [Defined to 1 if BitForce support is wanted])
fi
AM_CONDITIONAL([HAS_BITFORCE], [test x$bitforce = xyes])

<<<<<<< HEAD
hashfast="no"

AC_ARG_ENABLE([hashfast],
	[AC_HELP_STRING([--enable-hashfast],[Compile support for Hashfast (default disabled)])],
	[hashfast=$enableval]
	)
if test "x$hashfast" = xyes; then
	AC_DEFINE([USE_HASHFAST], [1], [Defined to 1 if Hashfast support is wanted])
fi
AM_CONDITIONAL([HAS_HASHFAST], [test x$hashfast = xyes])
=======
bitfury="no"

AC_ARG_ENABLE([bitfury],
	[AC_HELP_STRING([--enable-bitfury],[Compile support for BitFury ASICs (default disabled)])],
	[bitfury=$enableval]
	)
if test "x$bitfury" = xyes; then
	AC_DEFINE([USE_BITFURY], [1], [Defined to 1 if BitForce support is wanted])
fi
AM_CONDITIONAL([HAS_BITFURY], [test x$bitfury = xyes])
>>>>>>> d1c95832

icarus="no"

AC_ARG_ENABLE([icarus],
	[AC_HELP_STRING([--enable-icarus],[Compile support for Icarus (default disabled)])],
	[icarus=$enableval]
	)
if test "x$icarus" = xyes; then
	AC_DEFINE([USE_ICARUS], [1], [Defined to 1 if Icarus support is wanted])
fi
AM_CONDITIONAL([HAS_ICARUS], [test x$icarus = xyes])

modminer="no"

AC_ARG_ENABLE([modminer],
	[AC_HELP_STRING([--enable-modminer],[Compile support for ModMiner FPGAs(default disabled)])],
	[modminer=$enableval]
	)
if test "x$modminer" = xyes; then
	AC_DEFINE([USE_MODMINER], [1], [Defined to 1 if ModMiner support is wanted])
fi
AM_CONDITIONAL([HAS_MODMINER], [test x$modminer = xyes])

ztex="no"

AC_ARG_ENABLE([ztex],
	[AC_HELP_STRING([--enable-ztex],[Compile support for Ztex (default disabled)])],
	[ztex=$enableval]
	)
if test "x$ztex" = xyes; then
	AC_DEFINE([USE_ZTEX], [1], [Defined to 1 if Ztex support is wanted])
fi
AM_CONDITIONAL([HAS_ZTEX], [test x$ztex = xyes])

curses="auto"

AC_ARG_WITH([curses],
	[AC_HELP_STRING([--without-curses],[Compile support for curses TUI (default enabled)])],
	[curses=$withval]
	)
if test "x$curses" = "xno"; then
	cursesmsg='User specified --without-curses. TUI support DISABLED'
else
	AC_SEARCH_LIBS(addstr, ncurses pdcurses, [
		curses=yes
		cursesmsg="FOUND: ${ac_cv_search_addstr}"
		AC_DEFINE([HAVE_CURSES], [1], [Defined to 1 if curses TUI support is wanted])
	], [
		if test "x$curses" = "xyes"; then
			AC_MSG_ERROR([Could not find curses library - please install libncurses-dev or pdcurses-dev (or configure --without-curses)])
		else
			AC_MSG_WARN([Could not find curses library - if you want a TUI, install libncurses-dev or pdcurses-dev])
			curses=no
			cursesmsg='NOT FOUND. TUI support DISABLED'
		fi
	])
fi

<<<<<<< HEAD
if test x$avalon$bitforce$modminer$bflsc$icarus$hashfast != xnononononono; then
=======
if test x$avalon$bitforce$bitfury$modminer$bflsc$icarus != xnononononono; then
>>>>>>> d1c95832
	want_usbutils=true
else
	want_usbutils=false
fi

AM_CONDITIONAL([NEED_FPGAUTILS], [test x$modminer$ztex != xnono])
AM_CONDITIONAL([WANT_USBUTILS], [test x$want_usbutils != xfalse])
AM_CONDITIONAL([HAVE_CURSES], [test x$curses = xyes])
AM_CONDITIONAL([HAVE_WINDOWS], [test x$have_win32 = xtrue])
AM_CONDITIONAL([HAVE_x86_64], [test x$have_x86_64 = xtrue])

AC_CONFIG_SUBDIRS([compat/libusb-1.0])
if test "x$want_usbutils" != xfalse; then
	AC_DEFINE([USE_USBUTILS], [1], [Defined to 1 if usbutils support required])
	LIBUSB_LIBS="compat/libusb-1.0/libusb/.libs/libusb-1.0.a"
	if test "x$have_linux" = "xtrue"; then
		PKG_CHECK_MODULES([UDEV], [libudev], LIBUSB_LIBS+=" -ludev", [AC_MSG_ERROR([Missing required libudev dev])])
	fi
	if test "x$have_darwin" = "xtrue"; then
		LIBUSB_LIBS+=" -lobjc"
		LDFLAGS+=" -framework CoreFoundation -framework IOKit"
	fi
else
	LIBUSB_LIBS=""
fi

JANSSON_LIBS="compat/jansson/libjansson.a"

PKG_PROG_PKG_CONFIG()

if test "x$have_cgminer_sdk" = "xtrue"; then
	if test "x$have_x86_64" = xtrue; then
		ARCH_DIR=x86_64
	else
		ARCH_DIR=x86
	fi
	PKG_CONFIG="${PKG_CONFIG:-pkg-config} --define-variable=arch=$ARCH_DIR --define-variable=target=$target --define-variable=cgminersdkdir=$CGMINER_SDK"
	PKG_CONFIG_PATH="$CGMINER_SDK/lib/pkgconfig${PKG_CONFIG_PATH:+:$PKG_CONFIG_PATH}"
fi

AC_SUBST(LIBUSB_LIBS)
AC_SUBST(LIBUSB_CFLAGS)

AC_ARG_ENABLE([libcurl],
	[AC_HELP_STRING([--disable-libcurl],[Disable building with libcurl for getwork and GBT support])],
	[libcurl=$enableval]
	)

if test "x$libcurl" != xno; then
	if test "x$have_win32" != xtrue; then
		PKG_CHECK_MODULES([LIBCURL], [libcurl >= 7.25.0], [AC_DEFINE([CURL_HAS_KEEPALIVE], [1], [Defined if version of curl supports keepalive.])],
			[PKG_CHECK_MODULES([LIBCURL], [libcurl >= 7.18.2], ,[AC_MSG_ERROR([Missing required libcurl dev >= 7.18.2])])])
	else
		PKG_CHECK_MODULES([LIBCURL], [libcurl >= 7.25.0], ,[AC_MSG_ERROR([Missing required libcurl dev >= 7.25.0])])
		AC_DEFINE([CURL_HAS_KEEPALIVE], [1])
	fi
	AC_DEFINE([HAVE_LIBCURL], [1], [Defined to 1 if libcurl support built in])
else
	LIBCURL_LIBS=""
fi
AC_SUBST(LIBCURL_LIBS)


#check execv signature
AC_COMPILE_IFELSE([AC_LANG_SOURCE([
		   #include <process.h>
		   int execv(const char*, const char*const*);
		   ])],
		   AC_DEFINE([EXECV_2ND_ARG_TYPE], [const char* const*], [int execv(const char*, const char*const*);]),
		   AC_DEFINE([EXECV_2ND_ARG_TYPE], [char* const*], [int execv(const char*, char*const*);]))

dnl CCAN wants to know a lot of vars.
# All the configuration checks.  Regrettably, the __attribute__ checks will
# give false positives on old GCCs, since they just cause warnings.  But that's
# fairly harmless.
AC_COMPILE_IFELSE([AC_LANG_SOURCE([static void __attribute__((cold)) cleanup(void) { }])],
			  AC_DEFINE([HAVE_ATTRIBUTE_COLD], [1],
                                    [Define if __attribute__((cold))]))
AC_COMPILE_IFELSE([AC_LANG_SOURCE([static void __attribute__((const)) cleanup(void) { }])],
			  AC_DEFINE([HAVE_ATTRIBUTE_CONST], [1],
                                    [Define if __attribute__((const))]))
AC_COMPILE_IFELSE([AC_LANG_SOURCE([static void __attribute__((noreturn)) cleanup(void) { exit(1); }])],
			  AC_DEFINE([HAVE_ATTRIBUTE_NORETURN], [1],
                                    [Define if __attribute__((noreturn))]))
AC_COMPILE_IFELSE([AC_LANG_SOURCE([static void __attribute__((format(__printf__, 1, 2))) cleanup(const char *fmt, ...) { }])],
			  AC_DEFINE([HAVE_ATTRIBUTE_PRINTF], [1],
                                    [Define if __attribute__((format(__printf__)))]))
AC_COMPILE_IFELSE([AC_LANG_SOURCE([static void __attribute__((unused)) cleanup(void) { }])],
			  AC_DEFINE([HAVE_ATTRIBUTE_UNUSED], [1],
                                    [Define if __attribute__((unused))]))
AC_COMPILE_IFELSE([AC_LANG_SOURCE([static void __attribute__((used)) cleanup(void) { }])],
			  AC_DEFINE([HAVE_ATTRIBUTE_USED], [1],
                                    [Define if __attribute__((used))]))
AC_LINK_IFELSE([AC_LANG_SOURCE([int main(void) { return __builtin_constant_p(1) ? 0 : 1; }])],
			  AC_DEFINE([HAVE_BUILTIN_CONSTANT_P], [1],
                                    [Define if have __builtin_constant_p]))
AC_LINK_IFELSE([AC_LANG_SOURCE([int main(void) { return __builtin_types_compatible_p(char *, int) ? 1 : 0; }])],
			  AC_DEFINE([HAVE_BUILTIN_TYPES_COMPATIBLE_P], [1],
                                    [Define if have __builtin_types_compatible_p]))
AC_COMPILE_IFELSE([AC_LANG_SOURCE([static int __attribute__((warn_unused_result)) func(int x) { return x; }])],
			  AC_DEFINE([HAVE_WARN_UNUSED_RESULT], [1],
                                    [Define if __attribute__((warn_unused_result))]))

if test "x$prefix" = xNONE; then
	prefix=/usr/local
fi

AC_DEFINE_UNQUOTED([CGMINER_PREFIX], ["$prefix/bin"], [Path to cgminer install])

AC_DEFINE_UNQUOTED([PHATK_KERNNAME], ["phatk121016"], [Filename for phatk kernel])
AC_DEFINE_UNQUOTED([POCLBM_KERNNAME], ["poclbm130302"], [Filename for poclbm kernel])
AC_DEFINE_UNQUOTED([DIAKGCN_KERNNAME], ["diakgcn121016"], [Filename for diakgcn kernel])
AC_DEFINE_UNQUOTED([DIABLO_KERNNAME], ["diablo130302"], [Filename for diablo kernel])
AC_DEFINE_UNQUOTED([SCRYPT_KERNNAME], ["scrypt130511"], [Filename for scrypt kernel])


AC_SUBST(OPENCL_LIBS)
AC_SUBST(OPENCL_FLAGS)
AC_SUBST(JANSSON_LIBS)
AC_SUBST(PTHREAD_FLAGS)
AC_SUBST(DLOPEN_FLAGS)
AC_SUBST(PTHREAD_LIBS)
AC_SUBST(NCURSES_LIBS)
AC_SUBST(PDCURSES_LIBS)
AC_SUBST(WS2_LIBS)
AC_SUBST(MM_LIBS)
AC_SUBST(MATH_LIBS)
AC_SUBST(RT_LIBS)
AC_SUBST(ADL_CPPFLAGS)

AC_CONFIG_FILES([
	Makefile
	compat/Makefile
	compat/jansson/Makefile
	ccan/Makefile
	lib/Makefile
	])
AC_OUTPUT


echo
echo
echo
echo "------------------------------------------------------------------------"
echo "$PACKAGE $VERSION"
echo "------------------------------------------------------------------------"
echo
echo
echo "Configuration Options Summary:"
echo

if test "x$libcurl" != xno; then
	echo "  libcurl(GBT+getwork).: Enabled: $LIBCURL_LIBS"
else
	echo "  libcurl(GBT+getwork).: Disabled"
fi

echo "  curses.TUI...........: $cursesmsg"


if test "x$opencl" != xno; then
	if test $found_opencl = 1; then
		echo "  OpenCL...............: FOUND. GPU mining support enabled"
	if test "x$scrypt" != xno; then
		echo "  scrypt...............: Enabled"
	else
		echo "  scrypt...............: Disabled"
	fi

	else
		echo "  OpenCL...............: NOT FOUND. GPU mining support DISABLED"
<<<<<<< HEAD
		if test "x$bitforce$avalon$icarus$ztex$modminer$bflsc$hashfast" = xnonononononono; then
=======
		if test "x$avalon$bitforce$bitfury$icarus$ztex$modminer$bflsc" = xnonononononono; then
>>>>>>> d1c95832
			AC_MSG_ERROR([No mining configured in])
		fi
		echo "  scrypt...............: Disabled (needs OpenCL)"
	fi
else
	echo "  OpenCL...............: Detection overrided. GPU mining support DISABLED"
<<<<<<< HEAD
	if test "x$bitforce$icarus$avalon$ztex$modminer$bflsc$hashfast" = xnonononononono; then
=======
	if test "x$avalon$bitforce$bitfury$icarus$ztex$modminer$bflsc" = xnonononononono; then
>>>>>>> d1c95832
		AC_MSG_ERROR([No mining configured in])
	fi
	echo "  scrypt...............: Disabled (needs OpenCL)"
fi

if test "x$adl" != xno; then
	if test x$have_adl = xtrue; then
		echo "  ADL..................: SDK found, GPU monitoring support enabled"
	else
		echo "  ADL..................: SDK NOT found, GPU monitoring support DISABLED"
	fi
else
	echo "  ADL..................: Detection overrided. GPU monitoring support DISABLED"
fi

echo
if test "x$avalon" = xyes; then
	echo "  Avalon.ASICs.........: Enabled"
else
	echo "  Avalon.ASICs.........: Disabled"
fi

if test "x$bflsc" = xyes; then
	echo "  BFL.ASICs............: Enabled"
else
	echo "  BFL.ASICs............: Disabled"
fi

if test "x$bitforce" = xyes; then
	echo "  BitForce.FPGAs.......: Enabled"
else
	echo "  BitForce.FPGAs.......: Disabled"
fi

<<<<<<< HEAD
if test "x$hashfast" = xyes; then
	echo "  Hashfast.ASICs.......: Enabled"
else
	echo "  Hashfast.ASICs.......: Disabled"
=======
if test "x$bitfury" = xyes; then
	echo "  BitFury.ASICs........: Enabled"
else
	echo "  BitFury.ASICs........: Disabled"
>>>>>>> d1c95832
fi

if test "x$icarus" = xyes; then
	echo "  Icarus.ASICs/FPGAs...: Enabled"
else
	echo "  Icarus.ASICs/FPGAs...: Disabled"
fi

if test "x$modminer" = xyes; then
	echo "  ModMiner.FPGAs.......: Enabled"
else
	echo "  ModMiner.FPGAs.......: Disabled"
fi

if test "x$ztex" = xyes; then
	echo "  Ztex.FPGAs...........: Enabled"
else
	echo "  Ztex.FPGAs...........: Disabled"
fi

echo
echo "Compilation............: make (or gmake)"
echo "  CPPFLAGS.............: $CPPFLAGS"
echo "  CFLAGS...............: $CFLAGS"
echo "  LDFLAGS..............: $LDFLAGS $PTHREAD_FLAGS"
echo "  LDADD................: $DLOPEN_FLAGS $LIBCURL_LIBS $JANSSON_LIBS $PTHREAD_LIBS $OPENCL_LIBS $NCURSES_LIBS $PDCURSES_LIBS $WS2_LIBS $MATH_LIBS $LIBUSB_LIBS $RT_LIBS"
echo
echo "Installation...........: make install (as root if needed, with 'su' or 'sudo')"
echo "  prefix...............: $prefix"
echo
<|MERGE_RESOLUTION|>--- conflicted
+++ resolved
@@ -253,7 +253,17 @@
 fi
 AM_CONDITIONAL([HAS_BITFORCE], [test x$bitforce = xyes])
 
-<<<<<<< HEAD
+bitfury="no"
+
+AC_ARG_ENABLE([bitfury],
+	[AC_HELP_STRING([--enable-bitfury],[Compile support for BitFury ASICs (default disabled)])],
+	[bitfury=$enableval]
+	)
+if test "x$bitfury" = xyes; then
+	AC_DEFINE([USE_BITFURY], [1], [Defined to 1 if BitForce support is wanted])
+fi
+AM_CONDITIONAL([HAS_BITFURY], [test x$bitfury = xyes])
+
 hashfast="no"
 
 AC_ARG_ENABLE([hashfast],
@@ -264,18 +274,6 @@
 	AC_DEFINE([USE_HASHFAST], [1], [Defined to 1 if Hashfast support is wanted])
 fi
 AM_CONDITIONAL([HAS_HASHFAST], [test x$hashfast = xyes])
-=======
-bitfury="no"
-
-AC_ARG_ENABLE([bitfury],
-	[AC_HELP_STRING([--enable-bitfury],[Compile support for BitFury ASICs (default disabled)])],
-	[bitfury=$enableval]
-	)
-if test "x$bitfury" = xyes; then
-	AC_DEFINE([USE_BITFURY], [1], [Defined to 1 if BitForce support is wanted])
-fi
-AM_CONDITIONAL([HAS_BITFURY], [test x$bitfury = xyes])
->>>>>>> d1c95832
 
 icarus="no"
 
@@ -334,11 +332,7 @@
 	])
 fi
 
-<<<<<<< HEAD
-if test x$avalon$bitforce$modminer$bflsc$icarus$hashfast != xnononononono; then
-=======
-if test x$avalon$bitforce$bitfury$modminer$bflsc$icarus != xnononononono; then
->>>>>>> d1c95832
+if test x$avalon$bitforce$bitfury$modminer$bflsc$icarus$hashfast != xnonononononono; then
 	want_usbutils=true
 else
 	want_usbutils=false
@@ -510,22 +504,14 @@
 
 	else
 		echo "  OpenCL...............: NOT FOUND. GPU mining support DISABLED"
-<<<<<<< HEAD
-		if test "x$bitforce$avalon$icarus$ztex$modminer$bflsc$hashfast" = xnonononononono; then
-=======
-		if test "x$avalon$bitforce$bitfury$icarus$ztex$modminer$bflsc" = xnonononononono; then
->>>>>>> d1c95832
+		if test "x$avalon$bitforce$bitfury$icarus$ztex$modminer$bflsc$hashfast" = xnononononononono; then
 			AC_MSG_ERROR([No mining configured in])
 		fi
 		echo "  scrypt...............: Disabled (needs OpenCL)"
 	fi
 else
 	echo "  OpenCL...............: Detection overrided. GPU mining support DISABLED"
-<<<<<<< HEAD
-	if test "x$bitforce$icarus$avalon$ztex$modminer$bflsc$hashfast" = xnonononononono; then
-=======
-	if test "x$avalon$bitforce$bitfury$icarus$ztex$modminer$bflsc" = xnonononononono; then
->>>>>>> d1c95832
+	if test "x$avalon$bitforce$bitfury$icarus$ztex$modminer$bflsc$hashfast" = xnononononononono; then
 		AC_MSG_ERROR([No mining configured in])
 	fi
 	echo "  scrypt...............: Disabled (needs OpenCL)"
@@ -560,17 +546,16 @@
 	echo "  BitForce.FPGAs.......: Disabled"
 fi
 
-<<<<<<< HEAD
+if test "x$bitfury" = xyes; then
+	echo "  BitFury.ASICs........: Enabled"
+else
+	echo "  BitFury.ASICs........: Disabled"
+fi
+
 if test "x$hashfast" = xyes; then
 	echo "  Hashfast.ASICs.......: Enabled"
 else
 	echo "  Hashfast.ASICs.......: Disabled"
-=======
-if test "x$bitfury" = xyes; then
-	echo "  BitFury.ASICs........: Enabled"
-else
-	echo "  BitFury.ASICs........: Disabled"
->>>>>>> d1c95832
 fi
 
 if test "x$icarus" = xyes; then
