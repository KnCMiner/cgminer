--- conflicted
+++ resolved
@@ -221,8 +221,6 @@
 
 AM_CONDITIONAL([HAS_SCRYPT], [test x$scrypt = xyes])
 
-<<<<<<< HEAD
-=======
 avalon="no"
 
 AC_ARG_ENABLE([avalon],
@@ -234,7 +232,6 @@
 fi
 AM_CONDITIONAL([HAS_AVALON], [test x$avalon = xyes])
 
->>>>>>> 38164d63
 knc="no"
 
 AC_ARG_ENABLE([knc],
@@ -540,22 +537,14 @@
 
 	else
 		echo "  OpenCL...............: NOT FOUND. GPU mining support DISABLED"
-<<<<<<< HEAD
-		if test "x$avalon$bitforce$bitfury$icarus$modminer$bflsc$klondike$knc" = xnononononononono; then
-=======
 		if test "x$avalon$bitforce$bitfury$icarus$modminer$bflsc$hashfast$klondike$knc" = xnonononononononono; then
->>>>>>> 38164d63
 			AC_MSG_ERROR([No mining configured in])
 		fi
 		echo "  scrypt...............: Disabled (needs OpenCL)"
 	fi
 else
 	echo "  OpenCL...............: Detection overrided. GPU mining support DISABLED"
-<<<<<<< HEAD
-	if test "x$avalon$bitforce$bitfury$icarus$modminer$bflsc$klondike$knc" = xnononononononono; then
-=======
 	if test "x$avalon$bitforce$bitfury$icarus$modminer$bflsc$hashfast$klondike$knc" = xnonononononononono; then
->>>>>>> 38164d63
 		AC_MSG_ERROR([No mining configured in])
 	fi
 	echo "  scrypt...............: Disabled (needs OpenCL)"
@@ -585,15 +574,9 @@
 fi
 
 if test "x$knc" = xyes; then
-<<<<<<< HEAD
-	echo "  KnC.miners...........: Enabled"
-else
-	echo "  KnC.miners...........: Disabled"
-=======
 	echo "  KnC.ASICs............: Enabled"
 else
 	echo "  KnC.ASICs............: Disabled"
->>>>>>> 38164d63
 fi
 
 if test "x$bitforce" = xyes; then
