--- conflicted
+++ resolved
@@ -2468,10 +2468,7 @@
 		  __maybe_unused int seq, bool cancellable)
 {
 	int bulk_timeout, callback_timeout = timeout, pipe_retries = 0;
-<<<<<<< HEAD
-=======
 	struct libusb_device_handle *dev_handle = usbdev->handle;
->>>>>>> 138ff949
 	struct usb_epinfo *usb_epinfo;
 	struct usb_transfer ut;
 	unsigned char endpoint;
@@ -2732,11 +2729,7 @@
 		/* USB 1.1 devices don't handle zero packets well so split them
 		 * up to not have the final transfer equal to the wMaxPacketSize
 		 * or they will stall waiting for more data. */
-<<<<<<< HEAD
-		if (usbdev->descriptor->bcdUSB < 0x0200) {
-=======
 		if (usb11) {
->>>>>>> 138ff949
 			struct usb_epinfo *ue = &usbdev->found->intinfos[intinfo].epinfos[epinfo];
 
 			if (tosend == ue->wMaxPacketSize) {
