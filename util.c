/*
 * Copyright 2011-2013 Con Kolivas
 * Copyright 2010 Jeff Garzik
 *
 * This program is free software; you can redistribute it and/or modify it
 * under the terms of the GNU General Public License as published by the Free
 * Software Foundation; either version 3 of the License, or (at your option)
 * any later version.  See COPYING for more details.
 */

#include "config.h"

#include <stdio.h>
#include <stdlib.h>
#include <ctype.h>
#include <stdarg.h>
#include <string.h>
#include <jansson.h>
#ifdef HAVE_LIBCURL
#include <curl/curl.h>
#endif
#include <time.h>
#include <errno.h>
#include <unistd.h>
#include <sys/types.h>
#ifndef WIN32
#include <fcntl.h>
# ifdef __linux
#  include <sys/prctl.h>
# endif
# include <sys/socket.h>
# include <netinet/in.h>
# include <netinet/tcp.h>
# include <netdb.h>
#else
# include <windows.h>
# include <winsock2.h>
# include <ws2tcpip.h>
# include <mmsystem.h>
#endif

#include "miner.h"
#include "elist.h"
#include "compat.h"
#include "util.h"

#define DEFAULT_SOCKWAIT 60

bool successful_connect = false;
static void keep_sockalive(SOCKETTYPE fd)
{
	const int tcp_one = 1;
#ifndef WIN32
	const int tcp_keepidle = 45;
	const int tcp_keepintvl = 30;
	int flags = fcntl(fd, F_GETFL, 0);

	fcntl(fd, F_SETFL, O_NONBLOCK | flags);
#else
	u_long flags = 1;

	ioctlsocket(fd, FIONBIO, &flags);
#endif

	setsockopt(fd, SOL_SOCKET, SO_KEEPALIVE, (const void *)&tcp_one, sizeof(tcp_one));
	if (!opt_delaynet)
#ifndef __linux
		setsockopt(fd, IPPROTO_TCP, TCP_NODELAY, (const void *)&tcp_one, sizeof(tcp_one));
#else /* __linux */
		setsockopt(fd, SOL_TCP, TCP_NODELAY, (const void *)&tcp_one, sizeof(tcp_one));
	setsockopt(fd, SOL_TCP, TCP_KEEPCNT, &tcp_one, sizeof(tcp_one));
	setsockopt(fd, SOL_TCP, TCP_KEEPIDLE, &tcp_keepidle, sizeof(tcp_keepidle));
	setsockopt(fd, SOL_TCP, TCP_KEEPINTVL, &tcp_keepintvl, sizeof(tcp_keepintvl));
#endif /* __linux */

#ifdef __APPLE_CC__
	setsockopt(fd, IPPROTO_TCP, TCP_KEEPALIVE, &tcp_keepintvl, sizeof(tcp_keepintvl));
#endif /* __APPLE_CC__ */

}

struct tq_ent {
	void			*data;
	struct list_head	q_node;
};

#ifdef HAVE_LIBCURL
struct timeval nettime;

struct data_buffer {
	void		*buf;
	size_t		len;
};

struct upload_buffer {
	const void	*buf;
	size_t		len;
};

struct header_info {
	char		*lp_path;
	int		rolltime;
	char		*reason;
	char		*stratum_url;
	bool		hadrolltime;
	bool		canroll;
	bool		hadexpire;
};

static void databuf_free(struct data_buffer *db)
{
	if (!db)
		return;

	free(db->buf);

	memset(db, 0, sizeof(*db));
}

static size_t all_data_cb(const void *ptr, size_t size, size_t nmemb,
			  void *user_data)
{
	struct data_buffer *db = user_data;
	size_t len = size * nmemb;
	size_t oldlen, newlen;
	void *newmem;
	static const unsigned char zero = 0;

	oldlen = db->len;
	newlen = oldlen + len;

	newmem = realloc(db->buf, newlen + 1);
	if (!newmem)
		return 0;

	db->buf = newmem;
	db->len = newlen;
	memcpy(db->buf + oldlen, ptr, len);
	memcpy(db->buf + newlen, &zero, 1);	/* null terminate */

	return len;
}

static size_t upload_data_cb(void *ptr, size_t size, size_t nmemb,
			     void *user_data)
{
	struct upload_buffer *ub = user_data;
	unsigned int len = size * nmemb;

	if (len > ub->len)
		len = ub->len;

	if (len) {
		memcpy(ptr, ub->buf, len);
		ub->buf += len;
		ub->len -= len;
	}

	return len;
}

static size_t resp_hdr_cb(void *ptr, size_t size, size_t nmemb, void *user_data)
{
	struct header_info *hi = user_data;
	size_t remlen, slen, ptrlen = size * nmemb;
	char *rem, *val = NULL, *key = NULL;
	void *tmp;

	val = calloc(1, ptrlen);
	key = calloc(1, ptrlen);
	if (!key || !val)
		goto out;

	tmp = memchr(ptr, ':', ptrlen);
	if (!tmp || (tmp == ptr))	/* skip empty keys / blanks */
		goto out;
	slen = tmp - ptr;
	if ((slen + 1) == ptrlen)	/* skip key w/ no value */
		goto out;
	memcpy(key, ptr, slen);		/* store & nul term key */
	key[slen] = 0;

	rem = ptr + slen + 1;		/* trim value's leading whitespace */
	remlen = ptrlen - slen - 1;
	while ((remlen > 0) && (isspace(*rem))) {
		remlen--;
		rem++;
	}

	memcpy(val, rem, remlen);	/* store value, trim trailing ws */
	val[remlen] = 0;
	while ((*val) && (isspace(val[strlen(val) - 1])))
		val[strlen(val) - 1] = 0;

	if (!*val)			/* skip blank value */
		goto out;

	if (opt_protocol)
		applog(LOG_DEBUG, "HTTP hdr(%s): %s", key, val);

	if (!strcasecmp("X-Roll-Ntime", key)) {
		hi->hadrolltime = true;
		if (!strncasecmp("N", val, 1))
			applog(LOG_DEBUG, "X-Roll-Ntime: N found");
		else {
			hi->canroll = true;

			/* Check to see if expire= is supported and if not, set
			 * the rolltime to the default scantime */
			if (strlen(val) > 7 && !strncasecmp("expire=", val, 7)) {
				sscanf(val + 7, "%d", &hi->rolltime);
				hi->hadexpire = true;
			} else
				hi->rolltime = opt_scantime;
			applog(LOG_DEBUG, "X-Roll-Ntime expiry set to %d", hi->rolltime);
		}
	}

	if (!strcasecmp("X-Long-Polling", key)) {
		hi->lp_path = val;	/* steal memory reference */
		val = NULL;
	}

	if (!strcasecmp("X-Reject-Reason", key)) {
		hi->reason = val;	/* steal memory reference */
		val = NULL;
	}

	if (!strcasecmp("X-Stratum", key)) {
		hi->stratum_url = val;
		val = NULL;
	}

out:
	free(key);
	free(val);
	return ptrlen;
}

static void last_nettime(struct timeval *last)
{
	rd_lock(&netacc_lock);
	last->tv_sec = nettime.tv_sec;
	last->tv_usec = nettime.tv_usec;
	rd_unlock(&netacc_lock);
}

static void set_nettime(void)
{
	wr_lock(&netacc_lock);
	cgtime(&nettime);
	wr_unlock(&netacc_lock);
}

#if CURL_HAS_KEEPALIVE
static void keep_curlalive(CURL *curl)
{
	const int tcp_keepidle = 45;
	const int tcp_keepintvl = 30;
	const long int keepalive = 1;

	curl_easy_setopt(curl, CURLOPT_TCP_KEEPALIVE, keepalive);
	curl_easy_setopt(curl, CURLOPT_TCP_KEEPIDLE, tcp_keepidle);
	curl_easy_setopt(curl, CURLOPT_TCP_KEEPINTVL, tcp_keepintvl);
}
#else
static void keep_curlalive(CURL *curl)
{
	SOCKETTYPE sock;

	curl_easy_getinfo(curl, CURLINFO_LASTSOCKET, (long *)&sock);
	keep_sockalive(sock);
}
#endif

static int curl_debug_cb(__maybe_unused CURL *handle, curl_infotype type,
			 __maybe_unused char *data, size_t size, void *userdata)
{
	struct pool *pool = (struct pool *)userdata;

	switch(type) {
		case CURLINFO_HEADER_IN:
		case CURLINFO_DATA_IN:
		case CURLINFO_SSL_DATA_IN:
			pool->cgminer_pool_stats.net_bytes_received += size;
			break;
		case CURLINFO_HEADER_OUT:
		case CURLINFO_DATA_OUT:
		case CURLINFO_SSL_DATA_OUT:
			pool->cgminer_pool_stats.net_bytes_sent += size;
			break;
		case CURLINFO_TEXT:
		default:
			break;
	}
	return 0;
}

json_t *json_rpc_call(CURL *curl, const char *url,
		      const char *userpass, const char *rpc_req,
		      bool probe, bool longpoll, int *rolltime,
		      struct pool *pool, bool share)
{
	long timeout = longpoll ? (60 * 60) : 60;
	struct data_buffer all_data = {NULL, 0};
	struct header_info hi = {NULL, 0, NULL, NULL, false, false, false};
	char len_hdr[64], user_agent_hdr[128];
	char curl_err_str[CURL_ERROR_SIZE];
	struct curl_slist *headers = NULL;
	struct upload_buffer upload_data;
	json_t *val, *err_val, *res_val;
	bool probing = false;
	double byte_count;
	json_error_t err;
	int rc;

	memset(&err, 0, sizeof(err));

	/* it is assumed that 'curl' is freshly [re]initialized at this pt */

	if (probe)
		probing = !pool->probed;
	curl_easy_setopt(curl, CURLOPT_TIMEOUT, timeout);

	// CURLOPT_VERBOSE won't write to stderr if we use CURLOPT_DEBUGFUNCTION
	curl_easy_setopt(curl, CURLOPT_DEBUGFUNCTION, curl_debug_cb);
	curl_easy_setopt(curl, CURLOPT_DEBUGDATA, (void *)pool);
	curl_easy_setopt(curl, CURLOPT_VERBOSE, 1);

	curl_easy_setopt(curl, CURLOPT_NOSIGNAL, 1);
	curl_easy_setopt(curl, CURLOPT_URL, url);
	curl_easy_setopt(curl, CURLOPT_ENCODING, "");
	curl_easy_setopt(curl, CURLOPT_FAILONERROR, 1);

	/* Shares are staggered already and delays in submission can be costly
	 * so do not delay them */
	if (!opt_delaynet || share)
		curl_easy_setopt(curl, CURLOPT_TCP_NODELAY, 1);
	curl_easy_setopt(curl, CURLOPT_WRITEFUNCTION, all_data_cb);
	curl_easy_setopt(curl, CURLOPT_WRITEDATA, &all_data);
	curl_easy_setopt(curl, CURLOPT_READFUNCTION, upload_data_cb);
	curl_easy_setopt(curl, CURLOPT_READDATA, &upload_data);
	curl_easy_setopt(curl, CURLOPT_ERRORBUFFER, curl_err_str);
	curl_easy_setopt(curl, CURLOPT_FOLLOWLOCATION, 1);
	curl_easy_setopt(curl, CURLOPT_HEADERFUNCTION, resp_hdr_cb);
	curl_easy_setopt(curl, CURLOPT_HEADERDATA, &hi);
	curl_easy_setopt(curl, CURLOPT_USE_SSL, CURLUSESSL_TRY);
	if (pool->rpc_proxy) {
		curl_easy_setopt(curl, CURLOPT_PROXY, pool->rpc_proxy);
		curl_easy_setopt(curl, CURLOPT_PROXYTYPE, pool->rpc_proxytype);
	} else if (opt_socks_proxy) {
		curl_easy_setopt(curl, CURLOPT_PROXY, opt_socks_proxy);
		curl_easy_setopt(curl, CURLOPT_PROXYTYPE, CURLPROXY_SOCKS4);
	}
	if (userpass) {
		curl_easy_setopt(curl, CURLOPT_USERPWD, userpass);
		curl_easy_setopt(curl, CURLOPT_HTTPAUTH, CURLAUTH_BASIC);
	}
	if (longpoll)
		keep_curlalive(curl);
	curl_easy_setopt(curl, CURLOPT_POST, 1);

	if (opt_protocol)
		applog(LOG_DEBUG, "JSON protocol request:\n%s", rpc_req);

	upload_data.buf = rpc_req;
	upload_data.len = strlen(rpc_req);
	sprintf(len_hdr, "Content-Length: %lu",
		(unsigned long) upload_data.len);
	sprintf(user_agent_hdr, "User-Agent: %s", PACKAGE_STRING);

	headers = curl_slist_append(headers,
		"Content-type: application/json");
	headers = curl_slist_append(headers,
		"X-Mining-Extensions: longpoll midstate rollntime submitold");

	if (likely(global_hashrate)) {
		char ghashrate[255];

		sprintf(ghashrate, "X-Mining-Hashrate: %llu", global_hashrate);
		headers = curl_slist_append(headers, ghashrate);
	}

	headers = curl_slist_append(headers, len_hdr);
	headers = curl_slist_append(headers, user_agent_hdr);
	headers = curl_slist_append(headers, "Expect:"); /* disable Expect hdr*/

	curl_easy_setopt(curl, CURLOPT_HTTPHEADER, headers);

	if (opt_delaynet) {
		/* Don't delay share submission, but still track the nettime */
		if (!share) {
			long long now_msecs, last_msecs;
			struct timeval now, last;

			cgtime(&now);
			last_nettime(&last);
			now_msecs = (long long)now.tv_sec * 1000;
			now_msecs += now.tv_usec / 1000;
			last_msecs = (long long)last.tv_sec * 1000;
			last_msecs += last.tv_usec / 1000;
			if (now_msecs > last_msecs && now_msecs - last_msecs < 250) {
				struct timespec rgtp;

				rgtp.tv_sec = 0;
				rgtp.tv_nsec = (250 - (now_msecs - last_msecs)) * 1000000;
				nanosleep(&rgtp, NULL);
			}
		}
		set_nettime();
	}

	rc = curl_easy_perform(curl);
	if (rc) {
		applog(LOG_INFO, "HTTP request failed: %s", curl_err_str);
		goto err_out;
	}

	if (!all_data.buf) {
		applog(LOG_DEBUG, "Empty data received in json_rpc_call.");
		goto err_out;
	}

	pool->cgminer_pool_stats.times_sent++;
	if (curl_easy_getinfo(curl, CURLINFO_SIZE_UPLOAD, &byte_count) == CURLE_OK)
		pool->cgminer_pool_stats.bytes_sent += byte_count;
	pool->cgminer_pool_stats.times_received++;
	if (curl_easy_getinfo(curl, CURLINFO_SIZE_DOWNLOAD, &byte_count) == CURLE_OK)
		pool->cgminer_pool_stats.bytes_received += byte_count;

	if (probing) {
		pool->probed = true;
		/* If X-Long-Polling was found, activate long polling */
		if (hi.lp_path) {
			if (pool->hdr_path != NULL)
				free(pool->hdr_path);
			pool->hdr_path = hi.lp_path;
		} else
			pool->hdr_path = NULL;
		if (hi.stratum_url) {
			pool->stratum_url = hi.stratum_url;
			hi.stratum_url = NULL;
		}
	} else {
		if (hi.lp_path) {
			free(hi.lp_path);
			hi.lp_path = NULL;
		}
		if (hi.stratum_url) {
			free(hi.stratum_url);
			hi.stratum_url = NULL;
		}
	}

	*rolltime = hi.rolltime;
	pool->cgminer_pool_stats.rolltime = hi.rolltime;
	pool->cgminer_pool_stats.hadrolltime = hi.hadrolltime;
	pool->cgminer_pool_stats.canroll = hi.canroll;
	pool->cgminer_pool_stats.hadexpire = hi.hadexpire;

	val = JSON_LOADS(all_data.buf, &err);
	if (!val) {
		applog(LOG_INFO, "JSON decode failed(%d): %s", err.line, err.text);

		if (opt_protocol)
			applog(LOG_DEBUG, "JSON protocol response:\n%s", (char *)(all_data.buf));

		goto err_out;
	}

	if (opt_protocol) {
		char *s = json_dumps(val, JSON_INDENT(3));

		applog(LOG_DEBUG, "JSON protocol response:\n%s", s);
		free(s);
	}

	/* JSON-RPC valid response returns a non-null 'result',
	 * and a null 'error'.
	 */
	res_val = json_object_get(val, "result");
	err_val = json_object_get(val, "error");

	if (!res_val ||(err_val && !json_is_null(err_val))) {
		char *s;

		if (err_val)
			s = json_dumps(err_val, JSON_INDENT(3));
		else
			s = strdup("(unknown reason)");

		applog(LOG_INFO, "JSON-RPC call failed: %s", s);

		free(s);

		goto err_out;
	}

	if (hi.reason) {
		json_object_set_new(val, "reject-reason", json_string(hi.reason));
		free(hi.reason);
		hi.reason = NULL;
	}
	successful_connect = true;
	databuf_free(&all_data);
	curl_slist_free_all(headers);
	curl_easy_reset(curl);
	return val;

err_out:
	databuf_free(&all_data);
	curl_slist_free_all(headers);
	curl_easy_reset(curl);
	if (!successful_connect)
		applog(LOG_DEBUG, "Failed to connect in json_rpc_call");
	curl_easy_setopt(curl, CURLOPT_FRESH_CONNECT, 1);
	return NULL;
}
#define PROXY_HTTP	CURLPROXY_HTTP
#define PROXY_HTTP_1_0	CURLPROXY_HTTP_1_0
#define PROXY_SOCKS4	CURLPROXY_SOCKS4
#define PROXY_SOCKS5	CURLPROXY_SOCKS5
#define PROXY_SOCKS4A	CURLPROXY_SOCKS4A
#define PROXY_SOCKS5H	CURLPROXY_SOCKS5_HOSTNAME
#else /* HAVE_LIBCURL */
#define PROXY_HTTP	0
#define PROXY_HTTP_1_0	1
#define PROXY_SOCKS4	2
#define PROXY_SOCKS5	3
#define PROXY_SOCKS4A	4
#define PROXY_SOCKS5H	5
#endif /* HAVE_LIBCURL */

static struct {
	const char *name;
	proxytypes_t proxytype;
} proxynames[] = {
	{ "http:",	PROXY_HTTP },
	{ "http0:",	PROXY_HTTP_1_0 },
	{ "socks4:",	PROXY_SOCKS4 },
	{ "socks5:",	PROXY_SOCKS5 },
	{ "socks4a:",	PROXY_SOCKS4A },
	{ "socks5h:",	PROXY_SOCKS5H },
	{ NULL,	0 }
};

const char *proxytype(proxytypes_t proxytype)
{
	int i;

	for (i = 0; proxynames[i].name; i++)
		if (proxynames[i].proxytype == proxytype)
			return proxynames[i].name;

	return "invalid";
}

char *get_proxy(char *url, struct pool *pool)
{
	pool->rpc_proxy = NULL;

	char *split;
	int plen, len, i;

	for (i = 0; proxynames[i].name; i++) {
		plen = strlen(proxynames[i].name);
		if (strncmp(url, proxynames[i].name, plen) == 0) {
			if (!(split = strchr(url, '|')))
				return url;

			*split = '\0';
			len = split - url;
			pool->rpc_proxy = malloc(1 + len - plen);
			if (!(pool->rpc_proxy))
				quithere(1, "Failed to malloc rpc_proxy");

			strcpy(pool->rpc_proxy, url + plen);
			extract_sockaddr(pool->rpc_proxy, &pool->sockaddr_proxy_url, &pool->sockaddr_proxy_port);
			pool->rpc_proxytype = proxynames[i].proxytype;
			url = split + 1;
			break;
		}
	}
	return url;
}

/* Adequate size s==len*2 + 1 must be alloced to use this variant */
void __bin2hex(char *s, const unsigned char *p, size_t len)
{
	int i;

	for (i = 0; i < (int)len; i++)
		sprintf(s + (i * 2), "%02x", (unsigned int)p[i]);

}

/* Returns a malloced array string of a binary value of arbitrary length. The
 * array is rounded up to a 4 byte size to appease architectures that need
 * aligned array  sizes */
static char hex[16] = {'0', '1', '2', '3', '4', '5', '6', '7', '8', '9', 'a', 'b', 'c', 'd', 'e', 'f'};
char *bin2hex(const unsigned char *p, size_t len)
{
	ssize_t slen;
<<<<<<< HEAD
	char *s, *sr;
	int i;
=======
	char *s;
>>>>>>> 1e359657

	slen = len * 2 + 1;
	if (slen % 4)
		slen += 4 - (slen % 4);
	s = calloc(slen, 1);
	if (unlikely(!s))
		quithere(1, "Failed to calloc");

<<<<<<< HEAD
	for (i = 0, sr = s; i < len; ++i) {
		*sr++ = hex[p[i] >> 4];
		*sr++ = hex[p[i] & 0xF];
	}
=======
	__bin2hex(s, p, len);
>>>>>>> 1e359657

	return s;
}

/* Does the reverse of bin2hex but does not allocate any ram */
static int hex2bin_tbl[256] = {
	-1, -1, -1, -1, -1, -1, -1, -1, -1, -1, -1, -1, -1, -1, -1, -1,
	-1, -1, -1, -1, -1, -1, -1, -1, -1, -1, -1, -1, -1, -1, -1, -1,
	-1, -1, -1, -1, -1, -1, -1, -1, -1, -1, -1, -1, -1, -1, -1, -1,
	 0,  1,  2,  3,  4,  5,  6,  7,  8,  9, -1, -1, -1, -1, -1, -1,
	-1, 10, 11, 12, 13, 14, 15, -1, -1, -1, -1, -1, -1, -1, -1, -1,
	-1, -1, -1, -1, -1, -1, -1, -1, -1, -1, -1, -1, -1, -1, -1, -1,
	-1, 10, 11, 12, 13, 14, 15, -1, -1, -1, -1, -1, -1, -1, -1, -1,
	-1, -1, -1, -1, -1, -1, -1, -1, -1, -1, -1, -1, -1, -1, -1, -1,
	-1, -1, -1, -1, -1, -1, -1, -1, -1, -1, -1, -1, -1, -1, -1, -1,
	-1, -1, -1, -1, -1, -1, -1, -1, -1, -1, -1, -1, -1, -1, -1, -1,
	-1, -1, -1, -1, -1, -1, -1, -1, -1, -1, -1, -1, -1, -1, -1, -1,
	-1, -1, -1, -1, -1, -1, -1, -1, -1, -1, -1, -1, -1, -1, -1, -1,
	-1, -1, -1, -1, -1, -1, -1, -1, -1, -1, -1, -1, -1, -1, -1, -1,
	-1, -1, -1, -1, -1, -1, -1, -1, -1, -1, -1, -1, -1, -1, -1, -1,
	-1, -1, -1, -1, -1, -1, -1, -1, -1, -1, -1, -1, -1, -1, -1, -1,
	-1, -1, -1, -1, -1, -1, -1, -1, -1, -1, -1, -1, -1, -1, -1, -1,
};
bool hex2bin(unsigned char *p, const char *hexstr, size_t len)
{
	int nibble1, nibble2;
	unsigned char idx;
	bool ret = false;

	while (*hexstr && len) {
		if (unlikely(!hexstr[1])) {
			applog(LOG_ERR, "hex2bin str truncated");
			return ret;
		}

		idx = *hexstr++;
		nibble1 = hex2bin_tbl[idx];
		idx = *hexstr++;
		nibble2 = hex2bin_tbl[idx];

		if (unlikely((nibble1 < 0) || (nibble2 < 0))) {
			applog(LOG_ERR, "hex2bin scan failed");
			return ret;
		}

		*p++ = (((unsigned char)nibble1) << 4) | ((unsigned char)nibble2);
		--len;
	}

	if (likely(len == 0 && *hexstr == 0))
		ret = true;
	return ret;
}

bool fulltest(const unsigned char *hash, const unsigned char *target)
{
	unsigned char hash_swap[32], target_swap[32];
	uint32_t *hash32 = (uint32_t *) hash_swap;
	uint32_t *target32 = (uint32_t *) target_swap;
	char *hash_str, *target_str;
	bool rc = true;
	int i;

	swap256(hash_swap, hash);
	swap256(target_swap, target);

	for (i = 0; i < 32/4; i++) {
		uint32_t h32tmp = htobe32(hash32[i]);
		uint32_t t32tmp = htole32(target32[i]);

		target32[i] = swab32(target32[i]);	/* for printing */

		if (h32tmp > t32tmp) {
			rc = false;
			break;
		}
		if (h32tmp < t32tmp) {
			rc = true;
			break;
		}
	}

	if (opt_debug) {
		hash_str = bin2hex(hash_swap, 32);
		target_str = bin2hex(target_swap, 32);

		applog(LOG_DEBUG, " Proof: %s\nTarget: %s\nTrgVal? %s",
			hash_str,
			target_str,
			rc ? "YES (hash <= target)" :
			     "no (false positive; hash > target)");

		free(hash_str);
		free(target_str);
	}

	return rc;
}

struct thread_q *tq_new(void)
{
	struct thread_q *tq;

	tq = calloc(1, sizeof(*tq));
	if (!tq)
		return NULL;

	INIT_LIST_HEAD(&tq->q);
	pthread_mutex_init(&tq->mutex, NULL);
	pthread_cond_init(&tq->cond, NULL);

	return tq;
}

void tq_free(struct thread_q *tq)
{
	struct tq_ent *ent, *iter;

	if (!tq)
		return;

	list_for_each_entry_safe(ent, iter, &tq->q, q_node) {
		list_del(&ent->q_node);
		free(ent);
	}

	pthread_cond_destroy(&tq->cond);
	pthread_mutex_destroy(&tq->mutex);

	memset(tq, 0, sizeof(*tq));	/* poison */
	free(tq);
}

static void tq_freezethaw(struct thread_q *tq, bool frozen)
{
	mutex_lock(&tq->mutex);
	tq->frozen = frozen;
	pthread_cond_signal(&tq->cond);
	mutex_unlock(&tq->mutex);
}

void tq_freeze(struct thread_q *tq)
{
	tq_freezethaw(tq, true);
}

void tq_thaw(struct thread_q *tq)
{
	tq_freezethaw(tq, false);
}

bool tq_push(struct thread_q *tq, void *data)
{
	struct tq_ent *ent;
	bool rc = true;

	ent = calloc(1, sizeof(*ent));
	if (!ent)
		return false;

	ent->data = data;
	INIT_LIST_HEAD(&ent->q_node);

	mutex_lock(&tq->mutex);
	if (!tq->frozen) {
		list_add_tail(&ent->q_node, &tq->q);
	} else {
		free(ent);
		rc = false;
	}
	pthread_cond_signal(&tq->cond);
	mutex_unlock(&tq->mutex);

	return rc;
}

void *tq_pop(struct thread_q *tq, const struct timespec *abstime)
{
	struct tq_ent *ent;
	void *rval = NULL;
	int rc;

	mutex_lock(&tq->mutex);
	if (!list_empty(&tq->q))
		goto pop;

	if (abstime)
		rc = pthread_cond_timedwait(&tq->cond, &tq->mutex, abstime);
	else
		rc = pthread_cond_wait(&tq->cond, &tq->mutex);
	if (rc)
		goto out;
	if (list_empty(&tq->q))
		goto out;
pop:
	ent = list_entry(tq->q.next, struct tq_ent, q_node);
	rval = ent->data;

	list_del(&ent->q_node);
	free(ent);
out:
	mutex_unlock(&tq->mutex);

	return rval;
}

int thr_info_create(struct thr_info *thr, pthread_attr_t *attr, void *(*start) (void *), void *arg)
{
	cgsem_init(&thr->sem);

	return pthread_create(&thr->pth, attr, start, arg);
}

void thr_info_cancel(struct thr_info *thr)
{
	if (!thr)
		return;

	if (PTH(thr) != 0L) {
		pthread_cancel(thr->pth);
		PTH(thr) = 0L;
	}
	cgsem_destroy(&thr->sem);
}

void subtime(struct timeval *a, struct timeval *b)
{
	timersub(a, b, b);
}

void addtime(struct timeval *a, struct timeval *b)
{
	timeradd(a, b, b);
}

bool time_more(struct timeval *a, struct timeval *b)
{
	return timercmp(a, b, >);
}

bool time_less(struct timeval *a, struct timeval *b)
{
	return timercmp(a, b, <);
}

void copy_time(struct timeval *dest, const struct timeval *src)
{
	memcpy(dest, src, sizeof(struct timeval));
}

void timespec_to_val(struct timeval *val, const struct timespec *spec)
{
	val->tv_sec = spec->tv_sec;
	val->tv_usec = spec->tv_nsec / 1000;
}

void timeval_to_spec(struct timespec *spec, const struct timeval *val)
{
	spec->tv_sec = val->tv_sec;
	spec->tv_nsec = val->tv_usec * 1000;
}

void us_to_timeval(struct timeval *val, int64_t us)
{
	lldiv_t tvdiv = lldiv(us, 1000000);

	val->tv_sec = tvdiv.quot;
	val->tv_usec = tvdiv.rem;
}

void us_to_timespec(struct timespec *spec, int64_t us)
{
	lldiv_t tvdiv = lldiv(us, 1000000);

	spec->tv_sec = tvdiv.quot;
	spec->tv_nsec = tvdiv.rem * 1000;
}

void ms_to_timespec(struct timespec *spec, int64_t ms)
{
	lldiv_t tvdiv = lldiv(ms, 1000);

	spec->tv_sec = tvdiv.quot;
	spec->tv_nsec = tvdiv.rem * 1000000;
}

void ms_to_timeval(struct timeval *val, int64_t ms)
{
	lldiv_t tvdiv = lldiv(ms, 1000);

	val->tv_sec = tvdiv.quot;
	val->tv_usec = tvdiv.rem * 1000;
}

void timeraddspec(struct timespec *a, const struct timespec *b)
{
	a->tv_sec += b->tv_sec;
	a->tv_nsec += b->tv_nsec;
	if (a->tv_nsec >= 1000000000) {
		a->tv_nsec -= 1000000000;
		a->tv_sec++;
	}
}

static int __maybe_unused timespec_to_ms(struct timespec *ts)
{
	return ts->tv_sec * 1000 + ts->tv_nsec / 1000000;
}

/* Subtract b from a */
static void __maybe_unused timersubspec(struct timespec *a, const struct timespec *b)
{
	a->tv_sec -= b->tv_sec;
	a->tv_nsec -= b->tv_nsec;
	if (a->tv_nsec < 0) {
		a->tv_nsec += 1000000000;
		a->tv_sec--;
	}
}

/* These are cgminer specific sleep functions that use an absolute nanosecond
 * resolution timer to avoid poor usleep accuracy and overruns. */
#ifdef WIN32
/* Windows start time is since 1601 LOL so convert it to unix epoch 1970. */
#define EPOCHFILETIME (116444736000000000LL)

/* Return the system time as an lldiv_t in decimicroseconds. */
static void decius_time(lldiv_t *lidiv)
{
	FILETIME ft;
	LARGE_INTEGER li;

	GetSystemTimeAsFileTime(&ft);
	li.LowPart  = ft.dwLowDateTime;
	li.HighPart = ft.dwHighDateTime;
	li.QuadPart -= EPOCHFILETIME;

	/* SystemTime is in decimicroseconds so divide by an unusual number */
	*lidiv = lldiv(li.QuadPart, 10000000);
}

/* This is a cgminer gettimeofday wrapper. Since we always call gettimeofday
 * with tz set to NULL, and windows' default resolution is only 15ms, this
 * gives us higher resolution times on windows. */
void cgtime(struct timeval *tv)
{
	lldiv_t lidiv;

	decius_time(&lidiv);
	tv->tv_sec = lidiv.quot;
	tv->tv_usec = lidiv.rem / 10;
}

#else /* WIN32 */
void cgtime(struct timeval *tv)
{
	gettimeofday(tv, NULL);
}

int cgtimer_to_ms(cgtimer_t *cgt)
{
	return timespec_to_ms(cgt);
}

/* Subtracts b from a and stores it in res. */
void cgtimer_sub(cgtimer_t *a, cgtimer_t *b, cgtimer_t *res)
{
	res->tv_sec = a->tv_sec - b->tv_sec;
	res->tv_nsec = a->tv_nsec - b->tv_nsec;
	if (res->tv_nsec < 0) {
		res->tv_nsec += 1000000000;
		res->tv_sec--;
	}
}
#endif /* WIN32 */

#ifdef CLOCK_MONOTONIC /* Essentially just linux */
void cgtimer_time(cgtimer_t *ts_start)
{
	clock_gettime(CLOCK_MONOTONIC, ts_start);
}

static void nanosleep_abstime(struct timespec *ts_end)
{
	int ret;

	do {
		ret = clock_nanosleep(CLOCK_MONOTONIC, TIMER_ABSTIME, ts_end, NULL);
	} while (ret == EINTR);
}

/* Reentrant version of cgsleep functions allow start time to be set separately
 * from the beginning of the actual sleep, allowing scheduling delays to be
 * counted in the sleep. */
void cgsleep_ms_r(cgtimer_t *ts_start, int ms)
{
	struct timespec ts_end;

	ms_to_timespec(&ts_end, ms);
	timeraddspec(&ts_end, ts_start);
	nanosleep_abstime(&ts_end);
}

void cgsleep_us_r(cgtimer_t *ts_start, int64_t us)
{
	struct timespec ts_end;

	us_to_timespec(&ts_end, us);
	timeraddspec(&ts_end, ts_start);
	nanosleep_abstime(&ts_end);
}
#else /* CLOCK_MONOTONIC */
#ifdef __MACH__
#include <mach/clock.h>
#include <mach/mach.h>
void cgtimer_time(cgtimer_t *ts_start)
{
	clock_serv_t cclock;
	mach_timespec_t mts;

	host_get_clock_service(mach_host_self(), SYSTEM_CLOCK, &cclock);
	clock_get_time(cclock, &mts);
	mach_port_deallocate(mach_task_self(), cclock);
	ts_start->tv_sec = mts.tv_sec;
	ts_start->tv_nsec = mts.tv_nsec;
}
#elif !defined(WIN32) /* __MACH__ - Everything not linux/macosx/win32 */
void cgtimer_time(cgtimer_t *ts_start)
{
	struct timeval tv;

	cgtime(&tv);
	ts_start->tv_sec = tv->tv_sec;
	ts_start->tv_nsec = tv->tv_usec * 1000;
}
#endif /* __MACH__ */

#ifdef WIN32
/* For windows we use the SystemTime stored as a LARGE_INTEGER as the cgtimer_t
 * typedef, allowing us to have sub-microsecond resolution for times, do simple
 * arithmetic for timer calculations, and use windows' own hTimers to get
 * accurate absolute timeouts. */
int cgtimer_to_ms(cgtimer_t *cgt)
{
	return (int)(cgt->QuadPart / 10000LL);
}

/* Subtracts b from a and stores it in res. */
void cgtimer_sub(cgtimer_t *a, cgtimer_t *b, cgtimer_t *res)
{
	res->QuadPart = a->QuadPart - b->QuadPart;
}

/* Note that cgtimer time is NOT offset by the unix epoch since we use absolute
 * timeouts with hTimers. */
void cgtimer_time(cgtimer_t *ts_start)
{
	FILETIME ft;

	GetSystemTimeAsFileTime(&ft);
	ts_start->LowPart = ft.dwLowDateTime;
	ts_start->HighPart = ft.dwHighDateTime;
}

static void liSleep(LARGE_INTEGER *li, int timeout)
{
	HANDLE hTimer = CreateWaitableTimer(NULL, TRUE, NULL);
	DWORD ret;

	if (unlikely(!hTimer))
		quit(1, "Failed to create hTimer in liSleep");
	ret = SetWaitableTimer(hTimer, li, 0, NULL, NULL, 0);
	if (unlikely(!ret))
		quit(1, "Failed to SetWaitableTimer in liSleep");
	/* We still use a timeout as a sanity check in case the system time
	 * is changed while we're running */
	ret = WaitForSingleObject(hTimer, timeout);
	if (unlikely(ret != WAIT_OBJECT_0 && ret != WAIT_TIMEOUT))
		quit(1, "Failed to WaitForSingleObject in liSleep");
	CloseHandle(hTimer);
}

void cgsleep_ms_r(cgtimer_t *ts_start, int ms)
{
	LARGE_INTEGER li;

	li.QuadPart = ts_start->QuadPart + (int64_t)ms * 10000LL;
	liSleep(&li, ms);
}

void cgsleep_us_r(cgtimer_t *ts_start, int64_t us)
{
	LARGE_INTEGER li;
	int ms;

	li.QuadPart = ts_start->QuadPart + us * 10LL;
	ms = us / 1000;
	if (!ms)
		ms = 1;
	liSleep(&li, ms);
}
#else /* WIN32 */
static void cgsleep_spec(struct timespec *ts_diff, const struct timespec *ts_start)
{
	struct timespec now;

	timeraddspec(ts_diff, ts_start);
	cgtimer_time(&now);
	timersubspec(ts_diff, &now);
	if (unlikely(ts_diff->tv_sec < 0))
		return;
	nanosleep(ts_diff, NULL);
}

void cgsleep_ms_r(cgtimer_t *ts_start, int ms)
{
	struct timespec ts_diff;

	ms_to_timespec(&ts_diff, ms);
	cgsleep_spec(&ts_diff, ts_start);
}

void cgsleep_us_r(cgtimer_t *ts_start, int64_t us)
{
	struct timespec ts_diff;

	us_to_timespec(&ts_diff, us);
	cgsleep_spec(&ts_diff, ts_start);
}
#endif /* WIN32 */
#endif /* CLOCK_MONOTONIC */

void cgsleep_ms(int ms)
{
	cgtimer_t ts_start;

	cgsleep_prepare_r(&ts_start);
	cgsleep_ms_r(&ts_start, ms);
}

void cgsleep_us(int64_t us)
{
	cgtimer_t ts_start;

	cgsleep_prepare_r(&ts_start);
	cgsleep_us_r(&ts_start, us);
}

/* Returns the microseconds difference between end and start times as a double */
double us_tdiff(struct timeval *end, struct timeval *start)
{
	/* Sanity check. We should only be using this for small differences so
	 * limit the max to 60 seconds. */
	if (unlikely(end->tv_sec - start->tv_sec > 60))
		return 60000000;
	return (end->tv_sec - start->tv_sec) * 1000000 + (end->tv_usec - start->tv_usec);
}

/* Returns the milliseconds difference between end and start times */
int ms_tdiff(struct timeval *end, struct timeval *start)
{
	/* Like us_tdiff, limit to 1 hour. */
	if (unlikely(end->tv_sec - start->tv_sec > 3600))
		return 3600000;
	return (end->tv_sec - start->tv_sec) * 1000 + (end->tv_usec - start->tv_usec) / 1000;
}

/* Returns the seconds difference between end and start times as a double */
double tdiff(struct timeval *end, struct timeval *start)
{
	return end->tv_sec - start->tv_sec + (end->tv_usec - start->tv_usec) / 1000000.0;
}

bool extract_sockaddr(char *url, char **sockaddr_url, char **sockaddr_port)
{
	char *url_begin, *url_end, *ipv6_begin, *ipv6_end, *port_start = NULL;
	char url_address[256], port[6];
	int url_len, port_len = 0;

	*sockaddr_url = url;
	url_begin = strstr(url, "//");
	if (!url_begin)
		url_begin = url;
	else
		url_begin += 2;

	/* Look for numeric ipv6 entries */
	ipv6_begin = strstr(url_begin, "[");
	ipv6_end = strstr(url_begin, "]");
	if (ipv6_begin && ipv6_end && ipv6_end > ipv6_begin)
		url_end = strstr(ipv6_end, ":");
	else
		url_end = strstr(url_begin, ":");
	if (url_end) {
		url_len = url_end - url_begin;
		port_len = strlen(url_begin) - url_len - 1;
		if (port_len < 1)
			return false;
		port_start = url_end + 1;
	} else
		url_len = strlen(url_begin);

	if (url_len < 1)
		return false;

	sprintf(url_address, "%.*s", url_len, url_begin);

	if (port_len) {
		char *slash;

		snprintf(port, 6, "%.*s", port_len, port_start);
		slash = strchr(port, '/');
		if (slash)
			*slash = '\0';
	} else
		strcpy(port, "80");

	*sockaddr_port = strdup(port);
	*sockaddr_url = strdup(url_address);

	return true;
}

enum send_ret {
	SEND_OK,
	SEND_SELECTFAIL,
	SEND_SENDFAIL,
	SEND_INACTIVE
};

/* Send a single command across a socket, appending \n to it. This should all
 * be done under stratum lock except when first establishing the socket */
static enum send_ret __stratum_send(struct pool *pool, char *s, ssize_t len)
{
	SOCKETTYPE sock = pool->sock;
	ssize_t ssent = 0;

	strcat(s, "\n");
	len++;

	while (len > 0 ) {
		struct timeval timeout = {1, 0};
		ssize_t sent;
		fd_set wd;

		FD_ZERO(&wd);
		FD_SET(sock, &wd);
		if (select(sock + 1, NULL, &wd, NULL, &timeout) < 1)
			return SEND_SELECTFAIL;
#ifdef __APPLE__
		sent = send(pool->sock, s + ssent, len, SO_NOSIGPIPE);
#elif WIN32
		sent = send(pool->sock, s + ssent, len, 0);
#else
		sent = send(pool->sock, s + ssent, len, MSG_NOSIGNAL);
#endif
		if (sent < 0) {
			if (!sock_blocks())
				return SEND_SENDFAIL;
			sent = 0;
		}
		ssent += sent;
		len -= sent;
	}

	pool->cgminer_pool_stats.times_sent++;
	pool->cgminer_pool_stats.bytes_sent += ssent;
	pool->cgminer_pool_stats.net_bytes_sent += ssent;
	return SEND_OK;
}

bool stratum_send(struct pool *pool, char *s, ssize_t len)
{
	enum send_ret ret = SEND_INACTIVE;

	if (opt_protocol)
		applog(LOG_DEBUG, "SEND: %s", s);

	mutex_lock(&pool->stratum_lock);
	if (pool->stratum_active)
		ret = __stratum_send(pool, s, len);
	mutex_unlock(&pool->stratum_lock);

	/* This is to avoid doing applog under stratum_lock */
	switch (ret) {
		default:
		case SEND_OK:
			break;
		case SEND_SELECTFAIL:
			applog(LOG_DEBUG, "Write select failed on pool %d sock", pool->pool_no);
			suspend_stratum(pool);
			break;
		case SEND_SENDFAIL:
			applog(LOG_DEBUG, "Failed to send in stratum_send");
			suspend_stratum(pool);
			break;
		case SEND_INACTIVE:
			applog(LOG_DEBUG, "Stratum send failed due to no pool stratum_active");
			break;
	}
	return (ret == SEND_OK);
}

static bool socket_full(struct pool *pool, int wait)
{
	SOCKETTYPE sock = pool->sock;
	struct timeval timeout;
	fd_set rd;

	if (unlikely(wait < 0))
		wait = 0;
	FD_ZERO(&rd);
	FD_SET(sock, &rd);
	timeout.tv_usec = 0;
	timeout.tv_sec = wait;
	if (select(sock + 1, &rd, NULL, NULL, &timeout) > 0)
		return true;
	return false;
}

/* Check to see if Santa's been good to you */
bool sock_full(struct pool *pool)
{
	if (strlen(pool->sockbuf))
		return true;

	return (socket_full(pool, 0));
}

static void clear_sockbuf(struct pool *pool)
{
	strcpy(pool->sockbuf, "");
}

static void clear_sock(struct pool *pool)
{
	ssize_t n;

	mutex_lock(&pool->stratum_lock);
	do {
		if (pool->sock)
			n = recv(pool->sock, pool->sockbuf, RECVSIZE, 0);
		else
			n = 0;
	} while (n > 0);
	mutex_unlock(&pool->stratum_lock);

	clear_sockbuf(pool);
}

/* Make sure the pool sockbuf is large enough to cope with any coinbase size
 * by reallocing it to a large enough size rounded up to a multiple of RBUFSIZE
 * and zeroing the new memory */
static void recalloc_sock(struct pool *pool, size_t len)
{
	size_t old, new;

	old = strlen(pool->sockbuf);
	new = old + len + 1;
	if (new < pool->sockbuf_size)
		return;
	new = new + (RBUFSIZE - (new % RBUFSIZE));
	// Avoid potentially recursive locking
	// applog(LOG_DEBUG, "Recallocing pool sockbuf to %d", new);
	pool->sockbuf = realloc(pool->sockbuf, new);
	if (!pool->sockbuf)
		quithere(1, "Failed to realloc pool sockbuf");
	memset(pool->sockbuf + old, 0, new - old);
	pool->sockbuf_size = new;
}

/* Peeks at a socket to find the first end of line and then reads just that
 * from the socket and returns that as a malloced char */
char *recv_line(struct pool *pool)
{
	char *tok, *sret = NULL;
	ssize_t len, buflen;
	int waited = 0;

	if (!strstr(pool->sockbuf, "\n")) {
		struct timeval rstart, now;

		cgtime(&rstart);
		if (!socket_full(pool, DEFAULT_SOCKWAIT)) {
			applog(LOG_DEBUG, "Timed out waiting for data on socket_full");
			goto out;
		}

		do {
			char s[RBUFSIZE];
			size_t slen;
			ssize_t n;

			memset(s, 0, RBUFSIZE);
			n = recv(pool->sock, s, RECVSIZE, 0);
			if (!n) {
				applog(LOG_DEBUG, "Socket closed waiting in recv_line");
				suspend_stratum(pool);
				break;
			}
			cgtime(&now);
			waited = tdiff(&now, &rstart);
			if (n < 0) {
				if (!sock_blocks() || !socket_full(pool, DEFAULT_SOCKWAIT - waited)) {
					applog(LOG_DEBUG, "Failed to recv sock in recv_line");
					suspend_stratum(pool);
					break;
				}
			} else {
				slen = strlen(s);
				recalloc_sock(pool, slen);
				strcat(pool->sockbuf, s);
			}
		} while (waited < DEFAULT_SOCKWAIT && !strstr(pool->sockbuf, "\n"));
	}

	buflen = strlen(pool->sockbuf);
	tok = strtok(pool->sockbuf, "\n");
	if (!tok) {
		applog(LOG_DEBUG, "Failed to parse a \\n terminated string in recv_line");
		goto out;
	}
	sret = strdup(tok);
	len = strlen(sret);

	/* Copy what's left in the buffer after the \n, including the
	 * terminating \0 */
	if (buflen > len + 1)
		memmove(pool->sockbuf, pool->sockbuf + len + 1, buflen - len + 1);
	else
		strcpy(pool->sockbuf, "");

	pool->cgminer_pool_stats.times_received++;
	pool->cgminer_pool_stats.bytes_received += len;
	pool->cgminer_pool_stats.net_bytes_received += len;
out:
	if (!sret)
		clear_sock(pool);
	else if (opt_protocol)
		applog(LOG_DEBUG, "RECVD: %s", sret);
	return sret;
}

/* Extracts a string value from a json array with error checking. To be used
 * when the value of the string returned is only examined and not to be stored.
 * See json_array_string below */
static char *__json_array_string(json_t *val, unsigned int entry)
{
	json_t *arr_entry;

	if (json_is_null(val))
		return NULL;
	if (!json_is_array(val))
		return NULL;
	if (entry > json_array_size(val))
		return NULL;
	arr_entry = json_array_get(val, entry);
	if (!json_is_string(arr_entry))
		return NULL;

	return (char *)json_string_value(arr_entry);
}

/* Creates a freshly malloced dup of __json_array_string */
static char *json_array_string(json_t *val, unsigned int entry)
{
	char *buf = __json_array_string(val, entry);

	if (buf)
		return strdup(buf);
	return NULL;
}

static char *blank_merkel = "0000000000000000000000000000000000000000000000000000000000000000";

static bool parse_notify(struct pool *pool, json_t *val)
{
	char *job_id, *prev_hash, *coinbase1, *coinbase2, *bbversion, *nbit,
	     *ntime, *header;
	size_t cb1_len, cb2_len, alloc_len;
	unsigned char *cb1, *cb2;
	bool clean, ret = false;
	int merkles, i;
	json_t *arr;

	arr = json_array_get(val, 4);
	if (!arr || !json_is_array(arr))
		goto out;

	merkles = json_array_size(arr);

	job_id = json_array_string(val, 0);
	prev_hash = json_array_string(val, 1);
	coinbase1 = json_array_string(val, 2);
	coinbase2 = json_array_string(val, 3);
	bbversion = json_array_string(val, 5);
	nbit = json_array_string(val, 6);
	ntime = json_array_string(val, 7);
	clean = json_is_true(json_array_get(val, 8));

	if (!job_id || !prev_hash || !coinbase1 || !coinbase2 || !bbversion || !nbit || !ntime) {
		/* Annoying but we must not leak memory */
		if (job_id)
			free(job_id);
		if (prev_hash)
			free(prev_hash);
		if (coinbase1)
			free(coinbase1);
		if (coinbase2)
			free(coinbase2);
		if (bbversion)
			free(bbversion);
		if (nbit)
			free(nbit);
		if (ntime)
			free(ntime);
		goto out;
	}

	cg_wlock(&pool->data_lock);
	free(pool->swork.job_id);
	free(pool->swork.prev_hash);
	free(pool->swork.bbversion);
	free(pool->swork.nbit);
	free(pool->swork.ntime);
	pool->swork.job_id = job_id;
	pool->swork.prev_hash = prev_hash;
	cb1_len = strlen(coinbase1) / 2;
	cb2_len = strlen(coinbase2) / 2;
	pool->swork.bbversion = bbversion;
	pool->swork.nbit = nbit;
	pool->swork.ntime = ntime;
	pool->swork.clean = clean;
	alloc_len = pool->swork.cb_len = cb1_len + pool->n1_len + pool->n2size + cb2_len;
	pool->nonce2_offset = cb1_len + pool->n1_len;

	for (i = 0; i < pool->swork.merkles; i++)
		free(pool->swork.merkle_bin[i]);
	if (merkles) {
		pool->swork.merkle_bin = realloc(pool->swork.merkle_bin,
						 sizeof(char *) * merkles + 1);
		for (i = 0; i < merkles; i++) {
			char *merkle = json_array_string(arr, i);

			pool->swork.merkle_bin[i] = malloc(32);
			if (unlikely(!pool->swork.merkle_bin[i]))
				quit(1, "Failed to malloc pool swork merkle_bin");
			hex2bin(pool->swork.merkle_bin[i], merkle, 32);
			free(merkle);
		}
	}
	pool->swork.merkles = merkles;
	if (clean)
		pool->nonce2 = 0;
	pool->merkle_offset = strlen(pool->swork.bbversion) +
			      strlen(pool->swork.prev_hash);
	pool->swork.header_len = pool->merkle_offset +
	/* merkle_hash */	 32 +
				 strlen(pool->swork.ntime) +
				 strlen(pool->swork.nbit) +
	/* nonce */		 8 +
	/* workpadding */	 96;
	pool->merkle_offset /= 2;
	pool->swork.header_len = pool->swork.header_len * 2 + 1;
	align_len(&pool->swork.header_len);
	header = alloca(pool->swork.header_len);
	snprintf(header, pool->swork.header_len,
		"%s%s%s%s%s%s%s",
		pool->swork.bbversion,
		pool->swork.prev_hash,
		blank_merkel,
		pool->swork.ntime,
		pool->swork.nbit,
		"00000000", /* nonce */
		workpadding);
	if (unlikely(!hex2bin(pool->header_bin, header, 128)))
		quit(1, "Failed to convert header to header_bin in parse_notify");

	cb1 = calloc(cb1_len, 1);
	if (unlikely(!cb1))
		quithere(1, "Failed to calloc cb1 in parse_notify");
	hex2bin(cb1, coinbase1, cb1_len);
	cb2 = calloc(cb2_len, 1);
	if (unlikely(!cb2))
		quithere(1, "Failed to calloc cb2 in parse_notify");
	hex2bin(cb2, coinbase2, cb2_len);
	free(pool->coinbase);
	align_len(&alloc_len);
	pool->coinbase = calloc(alloc_len, 1);
	if (unlikely(!pool->coinbase))
		quit(1, "Failed to calloc pool coinbase in parse_notify");
	memcpy(pool->coinbase, cb1, cb1_len);
	memcpy(pool->coinbase + cb1_len, pool->nonce1bin, pool->n1_len);
	memcpy(pool->coinbase + cb1_len + pool->n1_len + pool->n2size, cb2, cb2_len);
	cg_wunlock(&pool->data_lock);

	if (opt_protocol) {
		applog(LOG_DEBUG, "job_id: %s", job_id);
		applog(LOG_DEBUG, "prev_hash: %s", prev_hash);
		applog(LOG_DEBUG, "coinbase1: %s", coinbase1);
		applog(LOG_DEBUG, "coinbase2: %s", coinbase2);
		applog(LOG_DEBUG, "bbversion: %s", bbversion);
		applog(LOG_DEBUG, "nbit: %s", nbit);
		applog(LOG_DEBUG, "ntime: %s", ntime);
		applog(LOG_DEBUG, "clean: %s", clean ? "yes" : "no");
	}
	free(coinbase1);
	free(coinbase2);
	free(cb1);
	free(cb2);

	/* A notify message is the closest stratum gets to a getwork */
	pool->getwork_requested++;
	total_getworks++;
	ret = true;
	if (pool == current_pool())
		opt_work_update = true;
out:
	return ret;
}

static bool parse_diff(struct pool *pool, json_t *val)
{
	double old_diff, diff;

	diff = json_number_value(json_array_get(val, 0));
	if (diff == 0)
		return false;

	cg_wlock(&pool->data_lock);
	old_diff = pool->swork.diff;
	pool->swork.diff = diff;
	cg_wunlock(&pool->data_lock);

	if (old_diff != diff) {
		int idiff = diff;

		if ((double)idiff == diff)
			applog(LOG_NOTICE, "Pool %d difficulty changed to %d",
			       pool->pool_no, idiff);
		else
			applog(LOG_NOTICE, "Pool %d difficulty changed to %f",
			       pool->pool_no, diff);
	} else
		applog(LOG_DEBUG, "Pool %d difficulty set to %f", pool->pool_no,
		       diff);

	return true;
}

static bool parse_reconnect(struct pool *pool, json_t *val)
{
	char *url, *port, address[256];

	memset(address, 0, 255);
	url = (char *)json_string_value(json_array_get(val, 0));
	if (!url)
		url = pool->sockaddr_url;

	port = (char *)json_string_value(json_array_get(val, 1));
	if (!port)
		port = pool->stratum_port;

	sprintf(address, "%s:%s", url, port);

	if (!extract_sockaddr(address, &pool->sockaddr_url, &pool->stratum_port))
		return false;

	pool->stratum_url = pool->sockaddr_url;

	applog(LOG_NOTICE, "Reconnect requested from pool %d to %s", pool->pool_no, address);

	if (!restart_stratum(pool))
		return false;

	return true;
}

static bool send_version(struct pool *pool, json_t *val)
{
	char s[RBUFSIZE];
	int id = json_integer_value(json_object_get(val, "id"));
	
	if (!id)
		return false;

	sprintf(s, "{\"id\": %d, \"result\": \""PACKAGE"/"VERSION"\", \"error\": null}", id);
	if (!stratum_send(pool, s, strlen(s)))
		return false;

	return true;
}

static bool show_message(struct pool *pool, json_t *val)
{
	char *msg;

	if (!json_is_array(val))
		return false;
	msg = (char *)json_string_value(json_array_get(val, 0));
	if (!msg)
		return false;
	applog(LOG_NOTICE, "Pool %d message: %s", pool->pool_no, msg);
	return true;
}

bool parse_method(struct pool *pool, char *s)
{
	json_t *val = NULL, *method, *err_val, *params;
	json_error_t err;
	bool ret = false;
	char *buf;

	if (!s)
		return ret;

	val = JSON_LOADS(s, &err);
	if (!val) {
		applog(LOG_INFO, "JSON decode failed(%d): %s", err.line, err.text);
		return ret;
	}

	method = json_object_get(val, "method");
	if (!method)
		return ret;
	err_val = json_object_get(val, "error");
	params = json_object_get(val, "params");

	if (err_val && !json_is_null(err_val)) {
		char *ss;

		if (err_val)
			ss = json_dumps(err_val, JSON_INDENT(3));
		else
			ss = strdup("(unknown reason)");

		applog(LOG_INFO, "JSON-RPC method decode failed: %s", ss);

		free(ss);

		return ret;
	}

	buf = (char *)json_string_value(method);
	if (!buf)
		return ret;

	if (!strncasecmp(buf, "mining.notify", 13)) {
		if (parse_notify(pool, params))
			pool->stratum_notify = ret = true;
		else
			pool->stratum_notify = ret = false;
		return ret;
	}

	if (!strncasecmp(buf, "mining.set_difficulty", 21) && parse_diff(pool, params)) {
		ret = true;
		return ret;
	}

	if (!strncasecmp(buf, "client.reconnect", 16) && parse_reconnect(pool, params)) {
		ret = true;
		return ret;
	}

	if (!strncasecmp(buf, "client.get_version", 18) && send_version(pool, val)) {
		ret = true;
		return ret;
	}

	if (!strncasecmp(buf, "client.show_message", 19) && show_message(pool, params)) {
		ret = true;
		return ret;
	}
	return ret;
}

bool auth_stratum(struct pool *pool)
{
	json_t *val = NULL, *res_val, *err_val;
	char s[RBUFSIZE], *sret = NULL;
	json_error_t err;
	bool ret = false;

	sprintf(s, "{\"id\": %d, \"method\": \"mining.authorize\", \"params\": [\"%s\", \"%s\"]}",
		swork_id++, pool->rpc_user, pool->rpc_pass);

	if (!stratum_send(pool, s, strlen(s)))
		return ret;

	/* Parse all data in the queue and anything left should be auth */
	while (42) {
		sret = recv_line(pool);
		if (!sret)
			return ret;
		if (parse_method(pool, sret))
			free(sret);
		else
			break;
	}

	val = JSON_LOADS(sret, &err);
	free(sret);
	res_val = json_object_get(val, "result");
	err_val = json_object_get(val, "error");

	if (!res_val || json_is_false(res_val) || (err_val && !json_is_null(err_val)))  {
		char *ss;

		if (err_val)
			ss = json_dumps(err_val, JSON_INDENT(3));
		else
			ss = strdup("(unknown reason)");
		applog(LOG_WARNING, "pool %d JSON stratum auth failed: %s", pool->pool_no, ss);
		free(ss);

		return ret;
	}

	ret = true;
	applog(LOG_INFO, "Stratum authorisation success for pool %d", pool->pool_no);
	pool->probed = true;
	successful_connect = true;
	return ret;
}

static int recv_byte(int sockd)
{
	char c;

	if (recv(sockd, &c, 1, 0) != -1)
		return c;

	return -1;
}

static bool http_negotiate(struct pool *pool, int sockd, bool http0)
{
	char buf[1024];
	int i, len;

	if (http0) {
		snprintf(buf, 1024, "CONNECT %s:%s HTTP/1.0\r\n\r\n",
			pool->sockaddr_url, pool->stratum_port);
	} else {
		snprintf(buf, 1024, "CONNECT %s:%s HTTP/1.1\r\nHost: %s:%s\r\n\r\n",
			pool->sockaddr_url, pool->stratum_port, pool->sockaddr_url,
			pool->stratum_port);
	}
	applog(LOG_DEBUG, "Sending proxy %s:%s - %s",
		pool->sockaddr_proxy_url, pool->sockaddr_proxy_port, buf);
	send(sockd, buf, strlen(buf), 0);
	len = recv(sockd, buf, 12, 0);
	if (len <= 0) {
		applog(LOG_WARNING, "Couldn't read from proxy %s:%s after sending CONNECT",
		       pool->sockaddr_proxy_url, pool->sockaddr_proxy_port);
		return false;
	}
	buf[len] = '\0';
	applog(LOG_DEBUG, "Received from proxy %s:%s - %s",
	       pool->sockaddr_proxy_url, pool->sockaddr_proxy_port, buf);
	if (strcmp(buf, "HTTP/1.1 200") && strcmp(buf, "HTTP/1.0 200")) {
		applog(LOG_WARNING, "HTTP Error from proxy %s:%s - %s",
		       pool->sockaddr_proxy_url, pool->sockaddr_proxy_port, buf);
		return false;
	}

	/* Ignore unwanted headers till we get desired response */
	for (i = 0; i < 4; i++) {
		buf[i] = recv_byte(sockd);
		if (buf[i] == (char)-1) {
			applog(LOG_WARNING, "Couldn't read HTTP byte from proxy %s:%s",
			pool->sockaddr_proxy_url, pool->sockaddr_proxy_port);
			return false;
		}
	}
	while (strncmp(buf, "\r\n\r\n", 4)) {
		for (i = 0; i < 3; i++)
			buf[i] = buf[i + 1];
		buf[3] = recv_byte(sockd);
		if (buf[3] == (char)-1) {
			applog(LOG_WARNING, "Couldn't read HTTP byte from proxy %s:%s",
			pool->sockaddr_proxy_url, pool->sockaddr_proxy_port);
			return false;
		}
	}

	applog(LOG_DEBUG, "Success negotiating with %s:%s HTTP proxy",
	       pool->sockaddr_proxy_url, pool->sockaddr_proxy_port);
	return true;
}

static bool socks5_negotiate(struct pool *pool, int sockd)
{
	unsigned char atyp, uclen;
	unsigned short port;
	char buf[515];
	int i, len;

	buf[0] = 0x05;
	buf[1] = 0x01;
	buf[2] = 0x00;
	applog(LOG_DEBUG, "Attempting to negotiate with %s:%s SOCKS5 proxy",
	       pool->sockaddr_proxy_url, pool->sockaddr_proxy_port );
	send(sockd, buf, 3, 0);
	if (recv_byte(sockd) != 0x05 || recv_byte(sockd) != buf[2]) {
		applog(LOG_WARNING, "Bad response from %s:%s SOCKS5 server",
		       pool->sockaddr_proxy_url, pool->sockaddr_proxy_port );
		return false;
	}

	buf[0] = 0x05;
	buf[1] = 0x01;
	buf[2] = 0x00;
	buf[3] = 0x03;
	len = (strlen(pool->sockaddr_url));
	if (len > 255)
		len = 255;
	uclen = len;
	buf[4] = (uclen & 0xff);
	memcpy(buf + 5, pool->sockaddr_url, len);
	port = atoi(pool->stratum_port);
	buf[5 + len] = (port >> 8);
	buf[6 + len] = (port & 0xff);
	send(sockd, buf, (7 + len), 0);
	if (recv_byte(sockd) != 0x05 || recv_byte(sockd) != 0x00) {
		applog(LOG_WARNING, "Bad response from %s:%s SOCKS5 server",
			pool->sockaddr_proxy_url, pool->sockaddr_proxy_port );
		return false;
	}

	recv_byte(sockd);
	atyp = recv_byte(sockd);
	if (atyp == 0x01) {
		for (i = 0; i < 4; i++)
			recv_byte(sockd);
	} else if (atyp == 0x03) {
		len = recv_byte(sockd);
		for (i = 0; i < len; i++)
			recv_byte(sockd);
	} else {
		applog(LOG_WARNING, "Bad response from %s:%s SOCKS5 server",
			pool->sockaddr_proxy_url, pool->sockaddr_proxy_port );
		return false;
	}
	for (i = 0; i < 2; i++)
		recv_byte(sockd);

	applog(LOG_DEBUG, "Success negotiating with %s:%s SOCKS5 proxy",
	       pool->sockaddr_proxy_url, pool->sockaddr_proxy_port);
	return true;
}

static bool socks4_negotiate(struct pool *pool, int sockd, bool socks4a)
{
	unsigned short port;
	in_addr_t inp;
	char buf[515];
	int i, len;

	buf[0] = 0x04;
	buf[1] = 0x01;
	port = atoi(pool->stratum_port);
	buf[2] = port >> 8;
	buf[3] = port & 0xff;
	sprintf(&buf[8], "CGMINER");

	/* See if we've been given an IP address directly to avoid needing to
	 * resolve it. */
	inp = inet_addr(pool->sockaddr_url);
	inp = ntohl(inp);
	if ((int)inp != -1)
		socks4a = false;
	else {
		/* Try to extract the IP address ourselves first */
		struct addrinfo servinfobase, *servinfo, hints;

		servinfo = &servinfobase;
		memset(&hints, 0, sizeof(struct addrinfo));
		hints.ai_family = AF_INET; /* IPV4 only */
		if (!getaddrinfo(pool->sockaddr_url, NULL, &hints, &servinfo)) {
			struct sockaddr_in *saddr_in = (struct sockaddr_in *)servinfo->ai_addr;

			inp = ntohl(saddr_in->sin_addr.s_addr);
			socks4a = false;
			freeaddrinfo(servinfo);
		}
	}

	if (!socks4a) {
		if ((int)inp == -1) {
			applog(LOG_WARNING, "Invalid IP address specified for socks4 proxy: %s",
			       pool->sockaddr_url);
			return false;
		}
		buf[4] = (inp >> 24) & 0xFF;
		buf[5] = (inp >> 16) & 0xFF;
		buf[6] = (inp >>  8) & 0xFF;
		buf[7] = (inp >>  0) & 0xFF;
		send(sockd, buf, 16, 0);
	} else {
		/* This appears to not be working but hopefully most will be
		 * able to resolve IP addresses themselves. */
		buf[4] = 0;
		buf[5] = 0;
		buf[6] = 0;
		buf[7] = 1;
		len = strlen(pool->sockaddr_url);
		if (len > 255)
			len = 255;
		memcpy(&buf[16], pool->sockaddr_url, len);
		len += 16;
		buf[len++] = '\0';
		send(sockd, buf, len, 0);
	}

	if (recv_byte(sockd) != 0x00 || recv_byte(sockd) != 0x5a) {
		applog(LOG_WARNING, "Bad response from %s:%s SOCKS4 server",
		       pool->sockaddr_proxy_url, pool->sockaddr_proxy_port);
		return false;
	}

	for (i = 0; i < 6; i++)
		recv_byte(sockd);

	return true;
}

static bool setup_stratum_socket(struct pool *pool)
{
	struct addrinfo servinfobase, *servinfo, *hints, *p;
	char *sockaddr_url, *sockaddr_port;
	int sockd;

	mutex_lock(&pool->stratum_lock);
	pool->stratum_active = false;
	if (pool->sock)
		CLOSESOCKET(pool->sock);
	pool->sock = 0;
	mutex_unlock(&pool->stratum_lock);

	hints = &pool->stratum_hints;
	memset(hints, 0, sizeof(struct addrinfo));
	hints->ai_family = AF_UNSPEC;
	hints->ai_socktype = SOCK_STREAM;
	servinfo = &servinfobase;

	if (!pool->rpc_proxy && opt_socks_proxy) {
		pool->rpc_proxy = opt_socks_proxy;
		extract_sockaddr(pool->rpc_proxy, &pool->sockaddr_proxy_url, &pool->sockaddr_proxy_port);
		pool->rpc_proxytype = PROXY_SOCKS5;
	}

	if (pool->rpc_proxy) {
		sockaddr_url = pool->sockaddr_proxy_url;
		sockaddr_port = pool->sockaddr_proxy_port;
	} else {
		sockaddr_url = pool->sockaddr_url;
		sockaddr_port = pool->stratum_port;
	}
	if (getaddrinfo(sockaddr_url, sockaddr_port, hints, &servinfo) != 0) {
		if (!pool->probed) {
			applog(LOG_WARNING, "Failed to resolve (?wrong URL) %s:%s",
			       sockaddr_url, sockaddr_port);
			pool->probed = true;
		} else {
			applog(LOG_INFO, "Failed to getaddrinfo for %s:%s",
			       sockaddr_url, sockaddr_port);
		}
		return false;
	}

	for (p = servinfo; p != NULL; p = p->ai_next) {
		sockd = socket(p->ai_family, p->ai_socktype, p->ai_protocol);
		if (sockd == -1) {
			applog(LOG_DEBUG, "Failed socket");
			continue;
		}

		if (connect(sockd, p->ai_addr, p->ai_addrlen) == -1) {
			CLOSESOCKET(sockd);
			applog(LOG_DEBUG, "Failed connect");
			continue;
		}

		break;
	}
	if (p == NULL) {
		applog(LOG_INFO, "Failed to connect to stratum on %s:%s",
		       sockaddr_url, sockaddr_port);
		freeaddrinfo(servinfo);
		return false;
	}
	freeaddrinfo(servinfo);

	if (pool->rpc_proxy) {
		switch (pool->rpc_proxytype) {
			case PROXY_HTTP_1_0:
				if (!http_negotiate(pool, sockd, true))
					return false;
				break;
			case PROXY_HTTP:
				if (!http_negotiate(pool, sockd, false))
					return false;
				break;
			case PROXY_SOCKS5:
			case PROXY_SOCKS5H:
				if (!socks5_negotiate(pool, sockd))
					return false;
				break;
			case PROXY_SOCKS4:
				if (!socks4_negotiate(pool, sockd, false))
					return false;
				break;
			case PROXY_SOCKS4A:
				if (!socks4_negotiate(pool, sockd, true))
					return false;
				break;
			default:
				applog(LOG_WARNING, "Unsupported proxy type for %s:%s",
				       pool->sockaddr_proxy_url, pool->sockaddr_proxy_port);
				return false;
				break;
		}
	}

	if (!pool->sockbuf) {
		pool->sockbuf = calloc(RBUFSIZE, 1);
		if (!pool->sockbuf)
			quithere(1, "Failed to calloc pool sockbuf");
		pool->sockbuf_size = RBUFSIZE;
	}

	pool->sock = sockd;
	keep_sockalive(sockd);
	return true;
}

static char *get_sessionid(json_t *val)
{
	char *ret = NULL;
	json_t *arr_val;
	int arrsize, i;

	arr_val = json_array_get(val, 0);
	if (!arr_val || !json_is_array(arr_val))
		goto out;
	arrsize = json_array_size(arr_val);
	for (i = 0; i < arrsize; i++) {
		json_t *arr = json_array_get(arr_val, i);
		char *notify;

		if (!arr | !json_is_array(arr))
			break;
		notify = __json_array_string(arr, 0);
		if (!notify)
			continue;
		if (!strncasecmp(notify, "mining.notify", 13)) {
			ret = json_array_string(arr, 1);
			break;
		}
	}
out:
	return ret;
}

void suspend_stratum(struct pool *pool)
{
	clear_sockbuf(pool);
	applog(LOG_INFO, "Closing socket for stratum pool %d", pool->pool_no);

	mutex_lock(&pool->stratum_lock);
	pool->stratum_active = pool->stratum_notify = false;
	if (pool->sock)
		CLOSESOCKET(pool->sock);
	pool->sock = 0;
	mutex_unlock(&pool->stratum_lock);
}

bool initiate_stratum(struct pool *pool)
{
	bool ret = false, recvd = false, noresume = false, sockd = false;
	char s[RBUFSIZE], *sret = NULL, *nonce1, *sessionid;
	json_t *val = NULL, *res_val, *err_val;
	json_error_t err;
	int n2size;

resend:
	if (!setup_stratum_socket(pool)) {
		sockd = false;
		goto out;
	}

	sockd = true;

	if (recvd) {
		/* Get rid of any crap lying around if we're resending */
		clear_sock(pool);
		sprintf(s, "{\"id\": %d, \"method\": \"mining.subscribe\", \"params\": []}", swork_id++);
	} else {
		if (pool->sessionid)
			sprintf(s, "{\"id\": %d, \"method\": \"mining.subscribe\", \"params\": [\""PACKAGE"/"VERSION"\", \"%s\"]}", swork_id++, pool->sessionid);
		else
			sprintf(s, "{\"id\": %d, \"method\": \"mining.subscribe\", \"params\": [\""PACKAGE"/"VERSION"\"]}", swork_id++);
	}

	if (__stratum_send(pool, s, strlen(s)) != SEND_OK) {
		applog(LOG_DEBUG, "Failed to send s in initiate_stratum");
		goto out;
	}

	if (!socket_full(pool, DEFAULT_SOCKWAIT)) {
		applog(LOG_DEBUG, "Timed out waiting for response in initiate_stratum");
		goto out;
	}

	sret = recv_line(pool);
	if (!sret)
		goto out;

	recvd = true;

	val = JSON_LOADS(sret, &err);
	free(sret);
	if (!val) {
		applog(LOG_INFO, "JSON decode failed(%d): %s", err.line, err.text);
		goto out;
	}

	res_val = json_object_get(val, "result");
	err_val = json_object_get(val, "error");

	if (!res_val || json_is_null(res_val) ||
	    (err_val && !json_is_null(err_val))) {
		char *ss;

		if (err_val)
			ss = json_dumps(err_val, JSON_INDENT(3));
		else
			ss = strdup("(unknown reason)");

		applog(LOG_INFO, "JSON-RPC decode failed: %s", ss);

		free(ss);

		goto out;
	}

	sessionid = get_sessionid(res_val);
	if (!sessionid)
		applog(LOG_DEBUG, "Failed to get sessionid in initiate_stratum");
	nonce1 = json_array_string(res_val, 1);
	if (!nonce1) {
		applog(LOG_INFO, "Failed to get nonce1 in initiate_stratum");
		free(sessionid);
		goto out;
	}
	n2size = json_integer_value(json_array_get(res_val, 2));
	if (!n2size) {
		applog(LOG_INFO, "Failed to get n2size in initiate_stratum");
		free(sessionid);
		free(nonce1);
		goto out;
	}

	cg_wlock(&pool->data_lock);
	pool->sessionid = sessionid;
	pool->nonce1 = nonce1;
	pool->n1_len = strlen(nonce1) / 2;
	free(pool->nonce1bin);
	pool->nonce1bin = calloc(pool->n1_len, 1);
	if (unlikely(!pool->nonce1bin))
		quithere(1, "Failed to calloc pool->nonce1bin");
	hex2bin(pool->nonce1bin, pool->nonce1, pool->n1_len);
	pool->n2size = n2size;
	cg_wunlock(&pool->data_lock);

	if (sessionid)
		applog(LOG_DEBUG, "Pool %d stratum session id: %s", pool->pool_no, pool->sessionid);

	ret = true;
out:
	if (ret) {
		if (!pool->stratum_url)
			pool->stratum_url = pool->sockaddr_url;
		pool->stratum_active = true;
		pool->swork.diff = 1;
		if (opt_protocol) {
			applog(LOG_DEBUG, "Pool %d confirmed mining.subscribe with extranonce1 %s extran2size %d",
			       pool->pool_no, pool->nonce1, pool->n2size);
		}
	} else {
		if (recvd && !noresume) {
			/* Reset the sessionid used for stratum resuming in case the pool
			* does not support it, or does not know how to respond to the
			* presence of the sessionid parameter. */
			cg_wlock(&pool->data_lock);
			free(pool->sessionid);
			free(pool->nonce1);
			pool->sessionid = pool->nonce1 = NULL;
			cg_wunlock(&pool->data_lock);

			applog(LOG_DEBUG, "Failed to resume stratum, trying afresh");
			noresume = true;
			goto resend;
		}
		applog(LOG_DEBUG, "Initiate stratum failed");
		if (sockd)
			suspend_stratum(pool);
	}

	return ret;
}

bool restart_stratum(struct pool *pool)
{
	if (pool->stratum_active)
		suspend_stratum(pool);
	if (!initiate_stratum(pool))
		return false;
	if (!auth_stratum(pool))
		return false;
	return true;
}

void dev_error(struct cgpu_info *dev, enum dev_reason reason)
{
	dev->device_last_not_well = time(NULL);
	dev->device_not_well_reason = reason;

	switch (reason) {
		case REASON_THREAD_FAIL_INIT:
			dev->thread_fail_init_count++;
			break;
		case REASON_THREAD_ZERO_HASH:
			dev->thread_zero_hash_count++;
			break;
		case REASON_THREAD_FAIL_QUEUE:
			dev->thread_fail_queue_count++;
			break;
		case REASON_DEV_SICK_IDLE_60:
			dev->dev_sick_idle_60_count++;
			break;
		case REASON_DEV_DEAD_IDLE_600:
			dev->dev_dead_idle_600_count++;
			break;
		case REASON_DEV_NOSTART:
			dev->dev_nostart_count++;
			break;
		case REASON_DEV_OVER_HEAT:
			dev->dev_over_heat_count++;
			break;
		case REASON_DEV_THERMAL_CUTOFF:
			dev->dev_thermal_cutoff_count++;
			break;
		case REASON_DEV_COMMS_ERROR:
			dev->dev_comms_error_count++;
			break;
		case REASON_DEV_THROTTLE:
			dev->dev_throttle_count++;
			break;
	}
}

/* Realloc an existing string to fit an extra string s, appending s to it. */
void *realloc_strcat(char *ptr, char *s)
{
	size_t old = strlen(ptr), len = strlen(s);
	char *ret;

	if (!len)
		return ptr;

	len += old + 1;
	align_len(&len);

	ret = malloc(len);
	if (unlikely(!ret))
		quithere(1, "Failed to malloc");

	sprintf(ret, "%s%s", ptr, s);
	free(ptr);
	return ret;
}

/* Make a text readable version of a string using 0xNN for < ' ' or > '~'
 * Including 0x00 at the end
 * You must free the result yourself */
void *str_text(char *ptr)
{
	unsigned char *uptr;
	char *ret, *txt;

	if (ptr == NULL) {
		ret = strdup("(null)");

		if (unlikely(!ret))
			quithere(1, "Failed to malloc null");
	}

	uptr = (unsigned char *)ptr;

	ret = txt = malloc(strlen(ptr)*4+5); // Guaranteed >= needed
	if (unlikely(!txt))
		quithere(1, "Failed to malloc txt");

	do {
		if (*uptr < ' ' || *uptr > '~') {
			sprintf(txt, "0x%02x", *uptr);
			txt += 4;
		} else
			*(txt++) = *uptr;
	} while (*(uptr++));

	*txt = '\0';

	return ret;
}

void RenameThread(const char* name)
{
#if defined(PR_SET_NAME)
	// Only the first 15 characters are used (16 - NUL terminator)
	prctl(PR_SET_NAME, name, 0, 0, 0);
#elif (defined(__FreeBSD__) || defined(__OpenBSD__))
	pthread_set_name_np(pthread_self(), name);
#elif defined(MAC_OSX)
	pthread_setname_np(name);
#else
	// Prevent warnings for unused parameters...
	(void)name;
#endif
}

/* cgminer specific wrappers for true unnamed semaphore usage on platforms
 * that support them and for apple which does not. We use a single byte across
 * a pipe to emulate semaphore behaviour there. */
#ifdef __APPLE__
void _cgsem_init(cgsem_t *cgsem, const char *file, const char *func, const int line)
{
	int flags, fd, i;

	if (pipe(cgsem->pipefd) == -1)
		quitfrom(1, file, func, line, "Failed pipe errno=%d", errno);

	/* Make the pipes FD_CLOEXEC to allow them to close should we call
	 * execv on restart. */
	for (i = 0; i < 2; i++) {
		fd = cgsem->pipefd[i];
		flags = fcntl(fd, F_GETFD, 0);
		flags |= FD_CLOEXEC;
		if (fcntl(fd, F_SETFD, flags) == -1)
			quitfrom(1, file, func, line, "Failed to fcntl errno=%d", errno);
	}
}

void _cgsem_post(cgsem_t *cgsem, const char *file, const char *func, const int line)
{
	const char buf = 1;
	int ret;

	ret = write(cgsem->pipefd[1], &buf, 1);
	if (unlikely(ret == 0))
		applog(LOG_WARNING, "Failed to write errno=%d" IN_FMT_FFL, errno, file, func, line);
}

void _cgsem_wait(cgsem_t *cgsem, const char *file, const char *func, const int line)
{
	char buf;
	int ret;

	ret = read(cgsem->pipefd[0], &buf, 1);
	if (unlikely(ret == 0))
		applog(LOG_WARNING, "Failed to read errno=%d" IN_FMT_FFL, errno, file, func, line);
}

void cgsem_destroy(cgsem_t *cgsem)
{
	close(cgsem->pipefd[1]);
	close(cgsem->pipefd[0]);
}

/* This is similar to sem_timedwait but takes a millisecond value */
int _cgsem_mswait(cgsem_t *cgsem, int ms, const char *file, const char *func, const int line)
{
	struct timeval timeout;
	int ret, fd;
	fd_set rd;
	char buf;

	fd = cgsem->pipefd[0];
	FD_ZERO(&rd);
	FD_SET(fd, &rd);
	ms_to_timeval(&timeout, ms);
	ret = select(fd + 1, &rd, NULL, NULL, &timeout);

	if (ret > 0) {
		ret = read(fd, &buf, 1);
		return 0;
	}
	if (likely(!ret))
		return ETIMEDOUT;
	quitfrom(1, file, func, line, "Failed to sem_timedwait errno=%d cgsem=0x%p", errno, cgsem);
	/* We don't reach here */
	return 0;
}
#else
void _cgsem_init(cgsem_t *cgsem, const char *file, const char *func, const int line)
{
	int ret;
	if ((ret = sem_init(cgsem, 0, 0)))
		quitfrom(1, file, func, line, "Failed to sem_init ret=%d errno=%d", ret, errno);
}

void _cgsem_post(cgsem_t *cgsem, const char *file, const char *func, const int line)
{
	if (unlikely(sem_post(cgsem)))
		quitfrom(1, file, func, line, "Failed to sem_post errno=%d cgsem=0x%p", errno, cgsem);
}

void _cgsem_wait(cgsem_t *cgsem, const char *file, const char *func, const int line)
{
	if (unlikely(sem_wait(cgsem)))
		quitfrom(1, file, func, line, "Failed to sem_wait errno=%d cgsem=0x%p", errno, cgsem);
}

int _cgsem_mswait(cgsem_t *cgsem, int ms, const char *file, const char *func, const int line)
{
	struct timespec abs_timeout, ts_now;
	struct timeval tv_now;
	int ret;

	cgtime(&tv_now);
	timeval_to_spec(&ts_now, &tv_now);
	ms_to_timespec(&abs_timeout, ms);
	timeraddspec(&abs_timeout, &ts_now);
	ret = sem_timedwait(cgsem, &abs_timeout);

	if (ret) {
		if (likely(sock_timeout()))
			return ETIMEDOUT;
		quitfrom(1, file, func, line, "Failed to sem_timedwait errno=%d cgsem=0x%p", errno, cgsem);
	}
	return 0;
}

void cgsem_destroy(cgsem_t *cgsem)
{
	sem_destroy(cgsem);
}
#endif

/* Provide a completion_timeout helper function for unreliable functions that
 * may die due to driver issues etc that time out if the function fails and
 * can then reliably return. */
struct cg_completion {
	cgsem_t cgsem;
	void (*fn)(void *fnarg);
	void *fnarg;
};

void *completion_thread(void *arg)
{
	struct cg_completion *cgc = (struct cg_completion *)arg;

	pthread_setcanceltype(PTHREAD_CANCEL_ASYNCHRONOUS, NULL);
	cgc->fn(cgc->fnarg);
	cgsem_post(&cgc->cgsem);

	return NULL;
}

bool cg_completion_timeout(void *fn, void *fnarg, int timeout)
{
	struct cg_completion *cgc;
	pthread_t pthread;
	bool ret = false;

	cgc = malloc(sizeof(struct cg_completion));
	if (unlikely(!cgc))
		return ret;
	cgsem_init(&cgc->cgsem);
	cgc->fn = fn;
	cgc->fnarg = fnarg;

	pthread_create(&pthread, NULL, completion_thread, (void *)cgc);

	ret = cgsem_mswait(&cgc->cgsem, timeout);
	if (!ret) {
		pthread_join(pthread, NULL);
		free(cgc);
	} else
		pthread_cancel(pthread);
	return !ret;
}<|MERGE_RESOLUTION|>--- conflicted
+++ resolved
@@ -588,25 +588,22 @@
 void __bin2hex(char *s, const unsigned char *p, size_t len)
 {
 	int i;
-
-	for (i = 0; i < (int)len; i++)
-		sprintf(s + (i * 2), "%02x", (unsigned int)p[i]);
-
+	static const char hex[16] = {'0', '1', '2', '3', '4', '5', '6', '7', '8', '9', 'a', 'b', 'c', 'd', 'e', 'f'};
+
+	for (i = 0; i < (int)len; i++) {
+		*s++ = hex[p[i] >> 4];
+		*s++ = hex[p[i] & 0xF];
+	}
+	*s++ = '\0';
 }
 
 /* Returns a malloced array string of a binary value of arbitrary length. The
  * array is rounded up to a 4 byte size to appease architectures that need
  * aligned array  sizes */
-static char hex[16] = {'0', '1', '2', '3', '4', '5', '6', '7', '8', '9', 'a', 'b', 'c', 'd', 'e', 'f'};
 char *bin2hex(const unsigned char *p, size_t len)
 {
 	ssize_t slen;
-<<<<<<< HEAD
-	char *s, *sr;
-	int i;
-=======
 	char *s;
->>>>>>> 1e359657
 
 	slen = len * 2 + 1;
 	if (slen % 4)
@@ -615,20 +612,13 @@
 	if (unlikely(!s))
 		quithere(1, "Failed to calloc");
 
-<<<<<<< HEAD
-	for (i = 0, sr = s; i < len; ++i) {
-		*sr++ = hex[p[i] >> 4];
-		*sr++ = hex[p[i] & 0xF];
-	}
-=======
 	__bin2hex(s, p, len);
->>>>>>> 1e359657
 
 	return s;
 }
 
 /* Does the reverse of bin2hex but does not allocate any ram */
-static int hex2bin_tbl[256] = {
+static const int hex2bin_tbl[256] = {
 	-1, -1, -1, -1, -1, -1, -1, -1, -1, -1, -1, -1, -1, -1, -1, -1,
 	-1, -1, -1, -1, -1, -1, -1, -1, -1, -1, -1, -1, -1, -1, -1, -1,
 	-1, -1, -1, -1, -1, -1, -1, -1, -1, -1, -1, -1, -1, -1, -1, -1,
